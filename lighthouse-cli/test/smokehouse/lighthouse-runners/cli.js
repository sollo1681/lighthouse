/**
 * @license Copyright 2019 The Lighthouse Authors. All Rights Reserved.
 * Licensed under the Apache License, Version 2.0 (the "License"); you may not use this file except in compliance with the License. You may obtain a copy of the License at http://www.apache.org/licenses/LICENSE-2.0
 * Unless required by applicable law or agreed to in writing, software distributed under the License is distributed on an "AS IS" BASIS, WITHOUT WARRANTIES OR CONDITIONS OF ANY KIND, either express or implied. See the License for the specific language governing permissions and limitations under the License.
 */

/**
 * @fileoverview  A runner that executes Lighthouse via the Lighthouse CLI to
 * test the full pipeline, from parsing arguments on the command line to writing
 * results to disk. When complete, reads back the artifacts and LHR and returns
 * them.
 */

import {promises as fs} from 'fs';
import {promisify} from 'util';
import {execFile} from 'child_process';

import log from 'lighthouse-logger';

import assetSaver from '../../../../lighthouse-core/lib/asset-saver.js';
import {LocalConsole} from '../lib/local-console.js';
import {ChildProcessError} from '../lib/child-process-error.js';
import {LH_ROOT} from '../../../../root.js';

const execFileAsync = promisify(execFile);

/**
 * Launch Chrome and do a full Lighthouse run via the Lighthouse CLI.
 * @param {string} url
 * @param {LH.Config.Json=} configJson
 * @param {{isDebug?: boolean, useFraggleRock?: boolean}=} testRunnerOptions
 * @return {Promise<{lhr: LH.Result, artifacts: LH.Artifacts, log: string}>}
 */
async function runLighthouse(url, configJson, testRunnerOptions = {}) {
  const {isDebug} = testRunnerOptions;
  const tmpDir = `${LH_ROOT}/.tmp/smokehouse`;
  await fs.mkdir(tmpDir, {recursive: true});
  const tmpPath = await fs.mkdtemp(`${tmpDir}/smokehouse-`);
  return internalRun(url, tmpPath, configJson, testRunnerOptions)
    // Wait for internalRun() before removing scratch directory.
    .finally(() => !isDebug && fs.rm(tmpPath, {recursive: true, force: true}));
}

/**
 * Internal runner.
 * @param {string} url
 * @param {string} tmpPath
 * @param {LH.Config.Json=} configJson
 * @param {{isDebug?: boolean, useFraggleRock?: boolean}=} options
 * @return {Promise<{lhr: LH.Result, artifacts: LH.Artifacts, log: string}>}
 */
async function internalRun(url, tmpPath, configJson, options) {
  const {isDebug = false, useFraggleRock = false} = options || {};
  const localConsole = new LocalConsole();

  const outputPath = `${tmpPath}/smokehouse.report.json`;
  const artifactsDirectory = `${tmpPath}/artifacts/`;

  const args = [
    `${LH_ROOT}/lighthouse-cli/index.js`,
    `${url}`,
    `--output-path=${outputPath}`,
    '--output=json',
    `-G=${artifactsDirectory}`,
    `-A=${artifactsDirectory}`,
    '--port=0',
    '--quiet',
  ];

  if (useFraggleRock) {
<<<<<<< HEAD
    args.push('--fraggle-rock');
=======
    configJson = convertToFraggleRockConfig(configJson);
  } else {
    args.push('--legacy-navigation');
>>>>>>> df4d465d
  }

  // Config can be optionally provided.
  if (configJson) {
    const configPath = `${tmpPath}/config.json`;
    await fs.writeFile(configPath, JSON.stringify(configJson));
    args.push(`--config-path=${configPath}`);
  }

  const command = 'node';
  const env = {...process.env, NODE_ENV: 'test'};
  localConsole.log(`${log.dim}$ ${command} ${args.join(' ')} ${log.reset}`);

  /** @type {{stdout: string, stderr: string, code?: number}} */
  let execResult;
  try {
    execResult = await execFileAsync(command, args, {env});
  } catch (e) {
    // exec-thrown errors have stdout, stderr, and exit code from child process.
    execResult = e;
  }

  const exitCode = execResult.code || 0;
  if (isDebug) {
    localConsole.log(`exit code ${exitCode}`);
    localConsole.log(`STDOUT: ${execResult.stdout}`);
    localConsole.log(`STDERR: ${execResult.stderr}`);
  }

  try {
    await fs.access(outputPath);
  } catch (e) {
    throw new ChildProcessError(`Lighthouse run failed to produce a report and exited with ${exitCode}.`, // eslint-disable-line max-len
        localConsole.getLog());
  }

  /** @type {LH.Result} */
  const lhr = JSON.parse(await fs.readFile(outputPath, 'utf8'));
  const artifacts = assetSaver.loadArtifacts(artifactsDirectory);

  // Output has been established as existing, so can log for debug.
  if (isDebug) {
    localConsole.log(`LHR output available at: ${outputPath}`);
    localConsole.log(`Artifacts avaiable in: ${artifactsDirectory}`);
  }

  // There should either be both an error exitCode and a lhr.runtimeError or neither.
  if (Boolean(exitCode) !== Boolean(lhr.runtimeError)) {
    const runtimeErrorCode = lhr.runtimeError?.code;
    throw new ChildProcessError(`Lighthouse did not exit with an error correctly, exiting with ${exitCode} but with runtimeError '${runtimeErrorCode}'`, // eslint-disable-line max-len
        localConsole.getLog());
  }

  return {
    lhr,
    artifacts,
    log: localConsole.getLog(),
  };
}

export {
  runLighthouse,
};<|MERGE_RESOLUTION|>--- conflicted
+++ resolved
@@ -67,14 +67,8 @@
     '--quiet',
   ];
 
-  if (useFraggleRock) {
-<<<<<<< HEAD
-    args.push('--fraggle-rock');
-=======
-    configJson = convertToFraggleRockConfig(configJson);
-  } else {
+  if (!useFraggleRock) {
     args.push('--legacy-navigation');
->>>>>>> df4d465d
   }
 
   // Config can be optionally provided.
