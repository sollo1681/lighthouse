--- conflicted
+++ resolved
@@ -1408,7 +1408,6 @@
   text-decoration: underline dotted #999;
 }
 
-<<<<<<< HEAD
 .lh-external-viz {
   fill: var(--color-gray-700);
 }
@@ -1417,8 +1416,6 @@
   opacity: 0.7;
 }
 
-=======
->>>>>>> 4cc48fdf
 .lh-sub-rows:not(:first-child) .lh-sub-row {
   margin-left: 20px;
   color: var(--color-gray-700);
