/**
 * @license
 * Copyright 2017 Google Inc. All Rights Reserved.
 *
 * Licensed under the Apache License, Version 2.0 (the "License");
 * you may not use this file except in compliance with the License.
 * You may obtain a copy of the License at
 *
 *      http://www.apache.org/licenses/LICENSE-2.0
 *
 * Unless required by applicable law or agreed to in writing, software
 * distributed under the License is distributed on an "AS-IS" BASIS,
 * WITHOUT WARRANTIES OR CONDITIONS OF ANY KIND, either express or implied.
 * See the License for the specific language governing permissions and
 * limitations under the License.
 */

.lh-vars {
  --text-font-family: Roboto, Helvetica, Arial, sans-serif;
  --monospace-font-family: 'Roboto Mono', 'Menlo', 'dejavu sans mono', 'Consolas', 'Lucida Console', monospace;
  --body-background-color: #fff;
  --body-text-color: var(--color-black-900);
  --body-font-size: 16px;
  --body-line-height: 24px;
  --subheader-font-size: 14px;
  --subheader-line-height: 20px;
  --subheader-color: hsl(206, 6%, 25%);
  --header-bg-color: #f1f3f4;
  --header-font-size: 20px;
  --header-line-height: 24px;
  --title-font-size: 24px;
  --title-line-height: 28px;
  --caption-font-size: 12px;
  --caption-line-height: 16px;
  --default-padding: 12px;
  --section-padding: 16px;
  --section-indent: 16px;
  --audit-group-indent: 16px;
  --audit-item-gap: 5px;
  --audit-indent: 16px;
  --text-indent: 8px;
  --expandable-indent: 20px;
  --secondary-text-color: var(--color-black-800);
  /*--accent-color: #3879d9;*/
  --informative-color: var(--color-blue-900);
  --medium-75-gray: #757575;
  --medium-50-gray: hsl(210, 17%, 98%);
  --medium-100-gray: hsl(200, 12%, 95%);
  --warning-color: #ffab00; /* md amber a700 */
  --report-secondary-border-color: #ebebeb;
  --metric-timeline-rule-color: #b3b3b3;
  --display-value-gray: hsl(216, 5%, 39%);
  --report-width: calc(60 * var(--body-font-size));
  --report-min-width: 400px;
  /* Edge doesn't support calc(var(calc())) */
  --report-width-half: calc(30 * var(--body-font-size));
  --report-header-height: 161px;
  --report-header-color: #202124;
  --navitem-font-size: var(--body-font-size);
  --navitem-line-height: var(--body-line-height);
  --navitem-hpadding: var(--body-font-size);
  --navitem-vpadding: calc(var(--navitem-line-height) / 2);
  --lh-score-highlight-bg: hsla(0, 0%, 90%, 0.2);
  --lh-score-icon-background-size: 24px;
  --lh-group-icon-background-size: var(--lh-score-icon-background-size);
  --lh-export-icon-size: var(--lh-score-icon-background-size);
  --lh-export-icon-color: var(--medium-75-gray);
  --lh-score-margin: 12px;
  --lh-table-header-bg: #f8f9fa;
  --lh-table-higlight-bg: hsla(0, 0%, 75%, 0.1);
  --lh-sparkline-height: 5px;
  --lh-sparkline-thin-height: 3px;
  --lh-filmstrip-thumbnail-width: 60px;
  --lh-category-score-width: calc(5 * var(--body-font-size));
  --lh-audit-vpadding: 8px;
  --lh-audit-index-width: 18px;
  --lh-audit-hgap: 12px;
  --lh-audit-group-vpadding: 8px;
  --lh-section-vpadding: 12px;
  --chevron-size: 12px;
  --inner-audit-left-padding: calc(var(--score-shape-size) + var(--score-shape-margin-left) + var(--score-shape-margin-right));

  /* Palette using Material Design Colors
   * https://www.materialui.co/colors */
  --color-black-100: #F5F5F5;
  --color-black-200: #E0E0E0;
  --color-black-400: #BDBDBD;
  --color-black-500: #9E9E9E;
  --color-black-600: #757575;
  --color-black-800: #424242;
  --color-black-900: #212121;
  --off-black: #111111;
  --color-black: #000000;
  --color-blue: #2962FF;
  --color-green-700: #018642;
  --color-green: #0CCE6B;
  --color-orange-700: #D04900;
  --color-orange: #FFA400;
  --color-red-700: #EB0F00;
  --color-red: #FF4E42;
  --color-white: #FFFFFF;
  --color-blue-200: #90CAF9;
  --color-blue-900: #0D47A1;
  --color-cyan-500: #00BCD4;
  --color-teal-600: #00897B;


  /* TODO(cjamcl) clean up unused variables. */
  --audits-margin-bottom: 40px;
  --env-item-bg: var(--color-black-100);
  --env-name-min-width: 220px;
  --env-tem-padding: 10px 0px;
  --expandable-padding: 0 0 2px calc(var(--score-shape-margin-left) + var(--score-shape-size) + var(--score-shape-margin-right));
  --gauge-circle-size-big: 112px;
  --gauge-circle-size: 80px;
  --header-padding: 20px 0 20px 0;
  --highlighter-bg: var(--color-black-400);
  --icon-square-size: calc(var(--score-shape-size) * 0.88);
  --plugin-badge-bg: var(--color-white);
  --plugin-badge-size-big: calc(var(--gauge-circle-size-big) / 2.7);
  --plugin-badge-size: calc(var(--gauge-circle-size) / 2.7);
  --plugin-icon-size: 65%;
  --pwa-icon-margin: 0 6px 0 -2px;
  --pwa-icon-size: var(--topbar-icon-size);
  --score-container-padding: 8px;
  --score-container-width: 148px;
  --score-number-font-size-big: 38px;
  --score-number-font-size: 28px;
  --score-shape-margin-left: 4px;
  --score-shape-margin-right: 12px;
  --score-shape-margin: 0 var(--score-shape-margin-right) 0 var(--score-shape-margin-left);
  --score-shape-size: 12px;
  --score-title-font-size-big: 28px;
  --score-title-font-size: 20px;
  --score-title-line-height-big: 36px;
  --score-title-line-height: 26px;
  --scorescale-height: 6px;
  --scorescale-width: 18px;
  --section-padding: 40px;
  --topbar-bg: var(--color-black-100);
  --topbar-height: 32px;
  --topbar-icon-size: 24px;
  --topbar-padding: 0 8px;
  --metrics-toggle-color: var(--color-black-200);

  --color-average-secondary: var(--color-orange-700);
  --color-average: var(--color-orange);
  --color-fail-secondary: var(--color-red-700);
  --color-fail: var(--color-red);
  --color-pass-secondary: var(--color-green-700);
  --color-pass: var(--color-green);
  --color-sticky-header-bg: var(--body-background-color);
  --color-highlighter-bg: var(--body-text-color);

  --color-hover: #FAFAFA;
  --color-metric-toggle-lines: #7F7F7F;

  --plugin-icon-url: url('data:image/svg+xml;utf8,<svg xmlns="http://www.w3.org/2000/svg" width="24px" height="24px" viewBox="0 0 24 24" fill="%23757575"><path d="M0 0h24v24H0z" fill="none"/><path d="M20.5 11H19V7c0-1.1-.9-2-2-2h-4V3.5C13 2.12 11.88 1 10.5 1S8 2.12 8 3.5V5H4c-1.1 0-1.99.9-1.99 2v3.8H3.5c1.49 0 2.7 1.21 2.7 2.7s-1.21 2.7-2.7 2.7H2V20c0 1.1.9 2 2 2h3.8v-1.5c0-1.49 1.21-2.7 2.7-2.7 1.49 0 2.7 1.21 2.7 2.7V22H17c1.1 0 2-.9 2-2v-4h1.5c1.38 0 2.5-1.12 2.5-2.5S21.88 11 20.5 11z"/></svg>');
  --plugin-icon-url-dark: url('data:image/svg+xml;utf8,<svg xmlns="http://www.w3.org/2000/svg" width="24px" height="24px" viewBox="0 0 24 24" fill="%23FFFFFF"><path d="M0 0h24v24H0z" fill="none"/><path d="M20.5 11H19V7c0-1.1-.9-2-2-2h-4V3.5C13 2.12 11.88 1 10.5 1S8 2.12 8 3.5V5H4c-1.1 0-1.99.9-1.99 2v3.8H3.5c1.49 0 2.7 1.21 2.7 2.7s-1.21 2.7-2.7 2.7H2V20c0 1.1.9 2 2 2h3.8v-1.5c0-1.49 1.21-2.7 2.7-2.7 1.49 0 2.7 1.21 2.7 2.7V22H17c1.1 0 2-.9 2-2v-4h1.5c1.38 0 2.5-1.12 2.5-2.5S21.88 11 20.5 11z"/></svg>');

  --pass-icon-url: url('data:image/svg+xml;utf8,<svg xmlns="http://www.w3.org/2000/svg" viewBox="0 0 48 48"><title>check</title><path fill="%23178239" d="M24 4C12.95 4 4 12.95 4 24c0 11.04 8.95 20 20 20 11.04 0 20-8.96 20-20 0-11.05-8.96-20-20-20zm-4 30L10 24l2.83-2.83L20 28.34l15.17-15.17L38 16 20 34z"/></svg>');
  --average-icon-url: url('data:image/svg+xml;utf8,<svg xmlns="http://www.w3.org/2000/svg" viewBox="0 0 48 48"><title>info</title><path fill="%23E67700" d="M24 4C12.95 4 4 12.95 4 24s8.95 20 20 20 20-8.95 20-20S35.05 4 24 4zm2 30h-4V22h4v12zm0-16h-4v-4h4v4z"/></svg>');
  --fail-icon-url: url('data:image/svg+xml;utf8,<svg xmlns="http://www.w3.org/2000/svg" viewBox="0 0 48 48"><title>fail</title><path fill="%23C7221F" d="M2 42h44L24 4 2 42zm24-6h-4v-4h4v4zm0-8h-4v-8h4v8z"/></svg>');

  --pwa-fast-reliable-gray-url: url('data:image/svg+xml;utf8,<svg xmlns="http://www.w3.org/2000/svg"><g fill="none" fill-rule="nonzero"><circle fill="%23DAE0E3" cx="12" cy="12" r="12"/><path d="M12.3 4l6.3 2.8V11c0 3.88-2.69 7.52-6.3 8.4C8.69 18.52 6 14.89 6 11V6.8L12.3 4zm-.56 12.88l3.3-5.79.04-.08c.05-.1.01-.29-.26-.29h-1.96l.56-3.92h-.56L9.6 12.52c0 .03.07-.12-.03.07-.11.2-.12.37.2.37h1.97l-.56 3.92h.56z" fill="%23FFF"/></g></svg>');
  --pwa-installable-gray-url: url('data:image/svg+xml;utf8,<svg xmlns="http://www.w3.org/2000/svg"><g fill="none" fill-rule="nonzero"><circle fill="%23DAE0E3" cx="12" cy="12" r="12"/><path d="M12 5a7 7 0 1 0 0 14 7 7 0 0 0 0-14zm3.5 7.7h-2.8v2.8h-1.4v-2.8H8.5v-1.4h2.8V8.5h1.4v2.8h2.8v1.4z" fill="%23FFF"/></g></svg>');
  --pwa-optimized-gray-url: url('data:image/svg+xml;utf8,<svg xmlns="http://www.w3.org/2000/svg"><g fill="none" fill-rule="evenodd"><rect fill="%23DAE0E3" width="24" height="24" rx="12"/><path fill="%23FFF" d="M12 15.07l3.6 2.18-.95-4.1 3.18-2.76-4.2-.36L12 6.17l-1.64 3.86-4.2.36 3.2 2.76-.96 4.1z"/><path d="M5 5h14v14H5z"/></g></svg>');

  --pwa-fast-reliable-gray-url-dark: url('data:image/svg+xml;utf8,<svg xmlns="http://www.w3.org/2000/svg"><g fill="none" fill-rule="nonzero"><circle fill="%23424242" cx="12" cy="12" r="12"/><path d="M12.3 4l6.3 2.8V11c0 3.88-2.69 7.52-6.3 8.4C8.69 18.52 6 14.89 6 11V6.8L12.3 4zm-.56 12.88l3.3-5.79.04-.08c.05-.1.01-.29-.26-.29h-1.96l.56-3.92h-.56L9.6 12.52c0 .03.07-.12-.03.07-.11.2-.12.37.2.37h1.97l-.56 3.92h.56z" fill="%23FFF"/></g></svg>');
  --pwa-installable-gray-url-dark: url('data:image/svg+xml;utf8,<svg xmlns="http://www.w3.org/2000/svg"><g fill="none" fill-rule="nonzero"><circle fill="%23424242" cx="12" cy="12" r="12"/><path d="M12 5a7 7 0 1 0 0 14 7 7 0 0 0 0-14zm3.5 7.7h-2.8v2.8h-1.4v-2.8H8.5v-1.4h2.8V8.5h1.4v2.8h2.8v1.4z" fill="%23FFF"/></g></svg>');
  --pwa-optimized-gray-url-dark: url('data:image/svg+xml;utf8,<svg xmlns="http://www.w3.org/2000/svg"><g fill="none" fill-rule="evenodd"><rect fill="%23424242" width="24" height="24" rx="12"/><path fill="%23FFF" d="M12 15.07l3.6 2.18-.95-4.1 3.18-2.76-4.2-.36L12 6.17l-1.64 3.86-4.2.36 3.2 2.76-.96 4.1z"/><path d="M5 5h14v14H5z"/></g></svg>');

  --pwa-fast-reliable-color-url: url('data:image/svg+xml;utf8,<svg xmlns="http://www.w3.org/2000/svg"><g fill-rule="nonzero" fill="none"><circle fill="%230CCE6B" cx="12" cy="12" r="12"/><path d="M12 4.3l6.3 2.8v4.2c0 3.88-2.69 7.52-6.3 8.4-3.61-.88-6.3-4.51-6.3-8.4V7.1L12 4.3zm-.56 12.88l3.3-5.79.04-.08c.05-.1.01-.29-.26-.29h-1.96l.56-3.92h-.56L9.3 12.82c0 .03.07-.12-.03.07-.11.2-.12.37.2.37h1.97l-.56 3.92h.56z" fill="%23FFF"/></g></svg>');
  --pwa-installable-color-url: url('data:image/svg+xml;utf8,<svg xmlns="http://www.w3.org/2000/svg"><g fill-rule="nonzero" fill="none"><circle fill="%230CCE6B" cx="12" cy="12" r="12"/><path d="M12 5a7 7 0 1 0 0 14 7 7 0 0 0 0-14zm3.5 7.7h-2.8v2.8h-1.4v-2.8H8.5v-1.4h2.8V8.5h1.4v2.8h2.8v1.4z" fill="%23FFF"/></g></svg>');
  --pwa-optimized-color-url: url('data:image/svg+xml;utf8,<svg xmlns="http://www.w3.org/2000/svg"><g fill="none" fill-rule="evenodd"><rect fill="%230CCE6B" width="24" height="24" rx="12"/><path d="M5 5h14v14H5z"/><path fill="%23FFF" d="M12 15.07l3.6 2.18-.95-4.1 3.18-2.76-4.2-.36L12 6.17l-1.64 3.86-4.2.36 3.2 2.76-.96 4.1z"/></g></svg>');
}

.lh-vars.dark {
  --color-red-700: var(--color-red);
  --color-green-700: var(--color-green);
  --color-teal-600: var(--color-cyan-500);
  --color-orange-700: var(--color-orange);

  --color-black-200: var(--color-black-800);
  --color-black-400: var(--color-black-600);
  --color-black-600: var(--color-black-500);

  --topbar-bg: var(--color-black);
  --plugin-badge-bg: var(--color-black-800);
  --header-bg-color: var(--color-black-900);
  --env-item-bg: var(--color-black);
  --report-secondary-border-color: var(--color-black-200);

  --body-background-color: var(--color-black-900);
  --body-text-color: var(--color-black-100);
  --secondary-text-color: var(--color-black-400);

  --highlighter-bg: var(--color-black-200);
  --plugin-icon-url: var(--plugin-icon-url-dark);

  --informative-color: var(--color-blue-200);

  --medium-50-gray: #757575;
  --medium-75-gray: var(--color-white);

  --color-hover: rgba(0, 0, 0, 0.2);

  --pwa-fast-reliable-gray-url: var(--pwa-fast-reliable-gray-url-dark);
  --pwa-installable-gray-url: var(--pwa-installable-gray-url-dark);
  --pwa-optimized-gray-url: var(--pwa-optimized-gray-url-dark);
}

@media only screen and (max-width: 480px) {
  .lh-vars {
    --audits-margin-bottom: 20px;
    --body-font-size: 14px;
    --body-line-height: 20px;
    --env-name-min-width: 120px;
    --gauge-circle-size-big: 96px;
    --gauge-circle-size: 72px;
    --header-padding: 16px 0 16px 0;
    --plugin-icon-size: 75%;
    --pwa-icon-margin: 0 7px 0 -3px;
    --score-container-width: 112px;
    --score-number-font-size-big: 34px;
    --score-number-font-size: 26px;
    --score-shape-margin-left: 2px;
    --score-shape-size: 10px;
    --score-title-font-size-big: 22px;
    --score-title-font-size: 14px;
    --score-title-line-height-big: 26px;
    --score-title-line-height: 20px;
    --section-padding: 24px;
    --topbar-height: 28px;
    --topbar-icon-size: 20px;
  }

  /* Not enough space to adequately show the relative savings bars. */
  .lh-sparkline {
    display: none;
  }
}

.lh-vars.lh-devtools {
  --text-font-family: '.SFNSDisplay-Regular', 'Helvetica Neue', 'Lucida Grande', sans-serif;
  --monospace-font-family: 'Menlo', 'dejavu sans mono', 'Consolas', 'Lucida Console', monospace;
  --body-font-size: 12px;
  --body-line-height: 20px;
  --subheader-font-size: 14px;
  --subheader-line-height: 18px;
  --header-font-size: 16px;
  --header-line-height: 20px;
  --title-font-size: 20px;
  --title-line-height: 24px;
  --caption-font-size: 11px;
  --caption-line-height: 14px;
  --default-padding: 12px;
  --section-padding: 12px;
  --section-indent: 8px;
  --audit-group-indent: 16px;
  --audit-indent: 16px;
  --expandable-indent: 16px;

  --lh-audit-vpadding: 4px;
  --lh-audit-hgap: 12px;
  --lh-audit-group-vpadding: 12px;
  --lh-section-vpadding: 8px;
}

@keyframes fadeIn {
  0% { opacity: 0;}
  100% { opacity: 0.6;}
}

.lh-root *, .lh-root *::before, .lh-root *::after {
  box-sizing: border-box;
  -webkit-font-smoothing: antialiased;
}

.lh-root {
  font-family: var(--text-font-family);
  font-size: var(--body-font-size);
  margin: 0;
  line-height: var(--body-line-height);
  background: var(--body-background-color);
  scroll-behavior: smooth;
  color: var(--body-text-color);
}

.lh-root :focus {
    outline: -webkit-focus-ring-color auto 3px;
}
.lh-root summary:focus {
    outline: none;
    box-shadow: 0 0 0 1px hsl(217, 89%, 61%);
}

.lh-root [hidden] {
  display: none !important;
}

.lh-root details > summary {
  cursor: pointer;
}

.lh-container {
  /*
  Text wrapping in the report is so much FUN!
  We have a `word-break: break-word;` globally here to prevent a few common scenarios, namely
  long non-breakable text (usually URLs) found in:
    1. The footer
    2. .lh-node (outerHTML)
    3. .lh-code

  With that sorted, the next challenge is appropriate column sizing and text wrapping inside our
  .lh-details tables. Even more fun.
    * We don't want table headers ("Potential Savings (ms)") to wrap or their column values, but
    we'd be happy for the URL column to wrap if the URLs are particularly long.
    * We want the narrow columns to remain narrow, providing the most column width for URL
    * We don't want the table to extend past 100% width.
    * Long URLs in the URL column can wrap. Util.getURLDisplayName maxes them out at 64 characters,
      but they do not get any overflow:ellipsis treatment.
  */
  word-break: break-word;
}

.lh-audit-group a,
.lh-category-header__description a,
.lh-audit__description a,
.lh-footer a {
  color: var(--informative-color);
}

.lh-audit__description, .lh-audit__stackpack {
  --inner-audit-right-padding: calc(var(--text-indent) + 2px);
  padding-left: var(--inner-audit-left-padding);
  padding-right: var(--inner-audit-right-padding);
  padding-top: 8px;
  padding-bottom: 8px;
}

.lh-details {
  font-size: var(--body-font-size);
  margin-top: var(--default-padding);
  margin-bottom: var(--default-padding);
  margin-left: var(--inner-audit-left-padding);
  /* whatever the .lh-details side margins are */
  width: 100%;
}

.lh-details.flex .lh-code {
  max-width: 70%;
}

.lh-audit__stackpack {
  display: flex;
  align-items: center;
}

.lh-audit__stackpack__img {
  max-width: 50px;
  margin-right: var(--default-padding)
}

/* Report header */

.report-icon {
  opacity: 0.7;
}
.report-icon:hover {
  opacity: 1;
}
.report-icon[disabled] {
  opacity: 0.3;
  pointer-events: none;
}

.report-icon--print {
  background-image: url('data:image/svg+xml;utf8,<svg xmlns="http://www.w3.org/2000/svg" width="24" height="24" viewBox="0 0 24 24"><path d="M19 8H5c-1.66 0-3 1.34-3 3v6h4v4h12v-4h4v-6c0-1.66-1.34-3-3-3zm-3 11H8v-5h8v5zm3-7c-.55 0-1-.45-1-1s.45-1 1-1 1 .45 1 1-.45 1-1 1zm-1-9H6v4h12V3z"/><path fill="none" d="M0 0h24v24H0z"/></svg>');
}
.report-icon--copy {
  background-image: url('data:image/svg+xml;utf8,<svg height="24" viewBox="0 0 24 24" width="24" xmlns="http://www.w3.org/2000/svg"><path d="M0 0h24v24H0z" fill="none"/><path d="M16 1H4c-1.1 0-2 .9-2 2v14h2V3h12V1zm3 4H8c-1.1 0-2 .9-2 2v14c0 1.1.9 2 2 2h11c1.1 0 2-.9 2-2V7c0-1.1-.9-2-2-2zm0 16H8V7h11v14z"/></svg>');
}
.report-icon--open {
  background-image: url('data:image/svg+xml;utf8,<svg height="24" viewBox="0 0 24 24" width="24" xmlns="http://www.w3.org/2000/svg"><path d="M0 0h24v24H0z" fill="none"/><path d="M19 4H5c-1.11 0-2 .9-2 2v12c0 1.1.89 2 2 2h4v-2H5V8h14v10h-4v2h4c1.1 0 2-.9 2-2V6c0-1.1-.89-2-2-2zm-7 6l-4 4h3v6h2v-6h3l-4-4z"/></svg>');
}
.report-icon--download {
  background-image: url('data:image/svg+xml;utf8,<svg height="24" viewBox="0 0 24 24" width="24" xmlns="http://www.w3.org/2000/svg"><path d="M19 9h-4V3H9v6H5l7 7 7-7zM5 18v2h14v-2H5z"/><path d="M0 0h24v24H0z" fill="none"/></svg>');
}
.report-icon--dark {
  background-image:url('data:image/svg+xml;utf8,<svg xmlns="http://www.w3.org/2000/svg" height="24" viewBox="0 0 100 125"><path d="M50 23.587c-16.27 0-22.799 12.574-22.799 21.417 0 12.917 10.117 22.451 12.436 32.471h20.726c2.32-10.02 12.436-19.554 12.436-32.471 0-8.843-6.528-21.417-22.799-21.417zM39.637 87.161c0 3.001 1.18 4.181 4.181 4.181h.426l.41 1.231C45.278 94.449 46.042 95 48.019 95h3.963c1.978 0 2.74-.551 3.365-2.427l.409-1.231h.427c3.002 0 4.18-1.18 4.18-4.181V80.91H39.637v6.251zM50 18.265c1.26 0 2.072-.814 2.072-2.073v-9.12C52.072 5.813 51.26 5 50 5c-1.259 0-2.072.813-2.072 2.073v9.12c0 1.259.813 2.072 2.072 2.072zM68.313 23.727c.994.774 2.135.634 2.91-.357l5.614-7.187c.776-.992.636-2.135-.356-2.909-.992-.776-2.135-.636-2.91.357l-5.613 7.186c-.778.993-.636 2.135.355 2.91zM91.157 36.373c-.306-1.222-1.291-1.815-2.513-1.51l-8.85 2.207c-1.222.305-1.814 1.29-1.51 2.512.305 1.223 1.291 1.814 2.513 1.51l8.849-2.206c1.223-.305 1.816-1.291 1.511-2.513zM86.757 60.48l-8.331-3.709c-1.15-.512-2.225-.099-2.736 1.052-.512 1.151-.1 2.224 1.051 2.737l8.33 3.707c1.15.514 2.225.101 2.736-1.05.513-1.149.1-2.223-1.05-2.737zM28.779 23.37c.775.992 1.917 1.131 2.909.357.992-.776 1.132-1.917.357-2.91l-5.615-7.186c-.775-.992-1.917-1.132-2.909-.357s-1.131 1.917-.356 2.909l5.614 7.187zM21.715 39.583c.305-1.223-.288-2.208-1.51-2.513l-8.849-2.207c-1.222-.303-2.208.289-2.513 1.511-.303 1.222.288 2.207 1.511 2.512l8.848 2.206c1.222.304 2.208-.287 2.513-1.509zM21.575 56.771l-8.331 3.711c-1.151.511-1.563 1.586-1.05 2.735.511 1.151 1.586 1.563 2.736 1.052l8.331-3.711c1.151-.511 1.563-1.586 1.05-2.735-.512-1.15-1.585-1.562-2.736-1.052z"/></svg>');
}

/* Node */
.lh-node__snippet {
  font-family: var(--monospace-font-family);
  color: var(--color-teal-600);
  font-size: 12px;
  line-height: 1.5em;
}

.lh-letter-node {
  display: flex;
  background-color: darkgray;
  height: fit-content;
  color: white;
  text-shadow: 0 1px black;
  padding: 5px;
}

.lh-scores-header .lh-letter-node {
  flex-basis: 100%;
  margin: 15px;
}

/* Score */

.lh-audit__score-icons {
  display: flex;
}

.lh-audit__score-icon {
  width: var(--score-shape-size);
  height: var(--score-shape-size);
  margin: var(--score-shape-margin);
}

.lh-audit--pass .lh-audit__display-text {
  color: var(--color-pass-secondary);
}
<<<<<<< HEAD
.lh-audit--pass.lh-audit__score-icon {
  background-image: var(--pass-icon-url);
=======
.lh-audit--pass .lh-audit__score-icon {
  border-radius: 100%;
  background: var(--color-pass);
>>>>>>> 066984d1
}

.lh-audit--average .lh-audit__display-text {
  color: var(--color-average-secondary);
}
<<<<<<< HEAD
.lh-audit--average.lh-audit__score-icon {
  background-image: var(--average-icon-url);
=======
.lh-audit--average .lh-audit__score-icon {
  background: var(--color-average);
  width: var(--icon-square-size);
  height: var(--icon-square-size);
>>>>>>> 066984d1
}

.lh-audit--fail .lh-audit__display-text {
  color: var(--color-fail-secondary);
}
<<<<<<< HEAD
.lh-audit--fail.lh-audit__score-icon {
  background-image: var(--fail-icon-url);
=======
.lh-audit--fail .lh-audit__score-icon {
  border-left: calc(var(--score-shape-size) / 2) solid transparent;
  border-right: calc(var(--score-shape-size) / 2) solid transparent;
  border-bottom: var(--score-shape-size) solid var(--color-fail);
>>>>>>> 066984d1
}

.lh-audit--manual .lh-audit__display-text,
.lh-audit--notapplicable .lh-audit__display-text {
  color: var(--color-black-600);
}
<<<<<<< HEAD

.lh-audit--informative.lh-audit__score-icon,
.lh-audit--manual.lh-audit__score-icon {
  visibility: hidden;
}
.lh-audit--error.lh-audit__score-icon {
=======
.lh-audit--manual .lh-audit__score-icon,
.lh-audit--notapplicable .lh-audit__score-icon {
  border-radius: 100%;
  background: var(--color-black-400);
}

.lh-audit--error .lh-audit__score-icon {
>>>>>>> 066984d1
  display: none;
}

.lh-audit--informative .lh-audit__display-text {
  color: var(--color-black-600);
}

.lh-audit--informative .lh-audit__score-icon {
  border: none;
  border-radius: 100%;
  background: var(--color-black-400);
}

.lh-audit__description,
.lh-audit__stackpack {
  color: var(--secondary-text-color);
}
.lh-category-header__description  {
  font-size: var(--body-font-size);
  text-align: center;
  margin: 0px auto;
  max-width: 400px;
}


.lh-audit__display-text,
.lh-load-opportunity__sparkline,
.lh-chevron-container {
  margin: 0 var(--audit-item-gap);
}
.lh-chevron-container {
  margin-right: 0;
}

.lh-audit__display-text {
  flex: 1;
}

/* Prepend display text with em dash separator. But not in Opportunities. */
.lh-audit__display-text:not(:empty):before {
  content: '—';
  margin-right: var(--audit-item-gap);
}
.lh-audit-group.lh-audit-group--load-opportunities .lh-audit__display-text:not(:empty):before {
  display: none;
}

/* Expandable Details (Audit Groups, Audits) */
.lh-audit__header {
  display: flex;
  align-items: center;
  font-weight: 500;
  padding: var(--lh-audit-vpadding) 0;
}

.lh-audit--load-opportunity .lh-audit__header {
  display: block;
}

.lh-audit__header:hover {
  background-color: var(--color-hover);
}

/* Hide the expandable arrow icon, three ways: via the CSS Counter Styles spec, for webkit/blink browsers, hiding the polyfilled icon */
/* https://github.com/javan/details-element-polyfill/blob/master/src/details-element-polyfill/polyfill.sass */
.lh-audit-group > summary,
.lh-expandable-details > summary {
  list-style-type: none;
}
.lh-audit-group > summary::-webkit-details-marker,
.lh-expandable-details > summary::-webkit-details-marker {
  display: none;
}
.lh-audit-group > summary:before,
.lh-expandable-details > summary:before {
  display: none;
}


/* Perf Metric */

.lh-columns {
  display: flex;
  width: 100%;
}
@media screen and (max-width: 640px) {
  .lh-columns {
    flex-wrap: wrap;

  }
}

.lh-column {
  flex: 1;
}
.lh-column:first-of-type {
  margin-right: 24px;
}

@media screen and (max-width: 800px) {
  .lh-column:first-of-type {
    margin-right: 8px;
  }
}
@media screen and (max-width: 640px) {
  .lh-column {
    flex-basis: 100%;
  }
  .lh-column:first-of-type {
    margin-right: 0px;
  }
}


.lh-metric {
  border-bottom: 1px solid var(--report-secondary-border-color);
}
.lh-metric:first-of-type {
  border-top: 1px solid var(--report-secondary-border-color);
}

.lh-metric__innerwrap {
  display: flex;
  align-items: center;
  flex-wrap: wrap;
  justify-content: space-between;
  padding: 10px 0;
}

.lh-metric__details {
  order: -1;
}

.lh-metric__title {
  flex: 1;
  font-weight: 500;
}

.lh-metrics__disclaimer {
  color: var(--medium-75-gray);
  margin: var(--lh-section-vpadding) 0;
}

.lh-metric__description {
  display: none;
  color: var(--secondary-text-color);
  padding: var(--expandable-padding);
}

.lh-metric__letters {
  display: flex;
  justify-content: flex-end;
}

.lh-metric__values {
  display: flex;
}

.lh-metric__value {
  white-space: nowrap; /* No wrapping between metric value and the icon */
<<<<<<< HEAD
  width: 90px;
  text-align: right;
=======
  font-weight: 500;
>>>>>>> 066984d1
}

/* No-JS toggle switch */
/* Keep this selector sync'd w/ `magicSelector` in report-ui-features-test.js */
 .lh-metrics-toggle__input:checked ~ .lh-columns .lh-metric__description {
  display: block;
}

.lh-metrics-toggle__input {
  cursor: pointer;
  opacity: 0;
  position: absolute;
  right: 0;
  width: 74px;
  height: 28px;
  top: -3px;
}
.lh-metrics-toggle__label {
  display: flex;
  background-color: #eee;
  border-radius: 20px;
  overflow: hidden;
  position: absolute;
  right: 0;
  top: -3px;
  pointer-events: none;
}
.lh-metrics-toggle__input:focus + label {
  outline: -webkit-focus-ring-color auto 3px;
}
.lh-metrics-toggle__icon {
  display: flex;
  align-items: center;
  justify-content: center;
  padding: 2px 5px;
  width: 50%;
  height: 28px;
}
.lh-metrics-toggle__input:not(:checked) + label .lh-metrics-toggle__icon--less,
.lh-metrics-toggle__input:checked + label .lh-metrics-toggle__icon--more {
  background-color: var(--color-blue);
  --color-metric-toggle-lines: var(--color-white);
}
.lh-metrics-toggle__lines {
  fill: var(--color-metric-toggle-lines);
}

.lh-metrics-toggle__label  {
  background-color: var(--metrics-toggle-color);
}

.lh-metrics-toggle__label .lh-metrics-toggle__icon--less {
  padding-left: 8px;
}
.lh-metrics-toggle__label .lh-metrics-toggle__icon--more {
  padding-right: 8px;
}

/* Pushes the metric description toggle button to the right. */
.lh-audit-group--metrics .lh-audit-group__header {
  display: flex;
}
.lh-audit-group--metrics .lh-audit-group__header span.lh-audit-group__title {
  flex: 1;
}

.lh-metric .lh-metric__innerwrap::before {
  content: '';
  width: var(--score-shape-size);
  height: var(--score-shape-size);
  display: inline-block;
  margin: var(--score-shape-margin);
}

<<<<<<< HEAD
.lh-metric--pass.lh-metric__value {
  color: var(--pass-color);
}
.lh-metric--pass.lh-metric__value::after {
  background: var(--pass-icon-url) no-repeat 50% 50%;
}


.lh-metric--average.lh-metric__value {
  color: var(--average-color);
  padding-left: 16px;
}
.lh-metric--average.lh-metric__value::after {
  background: var(--average-icon-url) no-repeat 50% 50%;
}


.lh-metric--fail.lh-metric__value {
  color: var(--fail-color);
}
.lh-metric--fail.lh-metric__value::after {
  background: var(--fail-icon-url) no-repeat 50% 50%;
}

.lh-metric--error.lh-metric__value,
.lh-metric--error.lh-metric__description {
  color: var(--fail-color);
}

/* Hide icon if there was an error */
.lh-metric--error.lh-metric__value::after {
=======
.lh-metric--pass .lh-metric__value {
  color: var(--color-pass-secondary);
}
.lh-metric--pass .lh-metric__innerwrap::before {
  border-radius: 100%;
  background: var(--color-pass);
}

.lh-metric--average .lh-metric__value {
  color: var(--color-average-secondary);
}
.lh-metric--average .lh-metric__innerwrap::before {
  background: var(--color-average);
  width: var(--icon-square-size);
  height: var(--icon-square-size);
}

.lh-metric--fail .lh-metric__value {
  color: var(--color-fail-secondary);
}
.lh-metric--fail .lh-metric__innerwrap::before {
  border-left: calc(var(--score-shape-size) / 2) solid transparent;
  border-right: calc(var(--score-shape-size) / 2) solid transparent;
  border-bottom: var(--score-shape-size) solid var(--color-fail);
}

.lh-metric--error .lh-metric__value,
.lh-metric--error .lh-metric__description {
  color: var(--color-fail-secondary);
}

/* Hide icon if there was an error */
.lh-metric--error .lh-metric__innerwrap::before {
>>>>>>> 066984d1
  display: none;
}

/* Perf load opportunity */

.lh-load-opportunity__cols {
  display: flex;
  align-items: flex-start;
}

.lh-load-opportunity__header .lh-load-opportunity__col {
  color: var(--medium-75-gray);
  display: unset;
  line-height: calc(2.3 * var(--body-font-size));
}

.lh-load-opportunity__col {
  display: flex;
}

.lh-load-opportunity__col--one {
  flex: 5;
  align-items: center;
  margin-right: 2px;
}
.lh-load-opportunity__col--two {
  flex: 4;
  text-align: right;
}

.lh-audit--load-opportunity .lh-audit__display-texts {
  display: flex;
}

.lh-audit--load-opportunity .lh-audit__display-text {
  text-align: right;
  width: 90px;
  /* flex: 0 0 calc(3 * var(--body-font-size)); */
}

/* .lh-metric__value {
  width: 90px;
  text-align: right;
} */


/* Sparkline */

.lh-load-opportunity__sparkline {
  flex: 1;
  margin-top: calc((var(--body-line-height) - var(--lh-sparkline-height)) / 2);
}

.lh-sparkline {
  height: var(--lh-sparkline-height);
  width: 100%;
}

.lh-sparkline__bar {
  height: 100%;
  float: right;
}

.lh-audit--pass .lh-sparkline__bar {
  background: var(--color-pass);
}

.lh-audit--average .lh-sparkline__bar {
  background: var(--color-average);
}

.lh-audit--fail .lh-sparkline__bar {
  background: var(--color-fail);
}



/* Filmstrip */

.lh-filmstrip-container {
  padding: 0 var(--expandable-indent);
  /* smaller gap between metrics and filmstrip */
  margin: -8px auto 0 auto;
}

.lh-filmstrip {
  display: flex;
  flex-direction: row;
  justify-content: space-between;
  padding-bottom: var(--default-padding);
}

.lh-filmstrip__frame {
  text-align: right;
  position: relative;
}

.lh-filmstrip__thumbnail {
  border: 1px solid var(--report-secondary-border-color);
  max-height: 100px;
  max-width: 60px;
}

@media screen and (max-width: 750px) {
  .lh-filmstrip {
    flex-wrap: wrap;
    justify-content: left;
  }
  .lh-filmstrip__frame {
    margin: calc(var(--default-padding) / 3);
  }
}

/* Audit */

.lh-audit {
  border-bottom: 1px solid var(--report-secondary-border-color);
}

/* Apply border-top to just the first audit. */
.lh-audit {
  border-top: 1px solid var(--report-secondary-border-color);
}
.lh-audit ~ .lh-audit {
  border-top: none;
}


.lh-audit--error .lh-audit__display-text {
  color: var(--color-fail);
}

/* Audit Group */

.lh-audit-group {
  margin-bottom: var(--audits-margin-bottom);
  position: relative;
}

.lh-audit-group__header::before {
  /* By default, groups don't get an icon */
  content: none;
  width: var(--pwa-icon-size);
  height: var(--pwa-icon-size);
  margin: var(--pwa-icon-margin);
  display: inline-block;
  vertical-align: middle;
}

<<<<<<< HEAD
.lh-clump--changed > summary .lh-audit-group__header::before {
  content: '';
  background-image: var(--fail-icon-url);
}
.lh-clump--failed > summary .lh-audit-group__header::before {
  content: '';
  background-image: var(--fail-icon-url);
}
.lh-clump--warning > summary .lh-audit-group__header::before {
  content: '';
  background-image: var(--warning-icon-url);
}
.lh-clump--manual > summary .lh-audit-group__header::before {
  content: '';
  background-image: var(--search-icon-url);
}
.lh-clump--passed > summary .lh-audit-group__header::before {
  content: '';
  background-image: var(--check-icon-url);
}
.lh-clump--notapplicable > summary .lh-audit-group__header::before {
  content: '';
  background-image: var(--remove-circle-icon-url);
=======
/* Style the "over budget" columns red. */
.lh-audit-group--budgets .lh-table tbody tr td:nth-child(4),
.lh-audit-group--budgets .lh-table tbody tr td:nth-child(5){
  color: var(--color-red-700);
>>>>>>> 066984d1
}

/* Align the "over budget request count" text to be close to the "over budget bytes" column. */
.lh-audit-group--budgets .lh-table tbody tr td:nth-child(4){
  text-align: right;
}

.lh-audit-group--budgets .lh-table {
  width: 100%;
}

.lh-audit-group--pwa-fast-reliable .lh-audit-group__header::before {
  content: '';
  background-image: var(--pwa-fast-reliable-gray-url);
}
.lh-audit-group--pwa-installable .lh-audit-group__header::before {
  content: '';
  background-image: var(--pwa-installable-gray-url);
}
.lh-audit-group--pwa-optimized .lh-audit-group__header::before {
  content: '';
  background-image: var(--pwa-optimized-gray-url);
}
.lh-audit-group--pwa-fast-reliable.lh-badged .lh-audit-group__header::before {
  background-image: var(--pwa-fast-reliable-color-url);
}
.lh-audit-group--pwa-installable.lh-badged .lh-audit-group__header::before {
  background-image: var(--pwa-installable-color-url);
}
.lh-audit-group--pwa-optimized.lh-badged .lh-audit-group__header::before {
  background-image: var(--pwa-optimized-color-url);
}

.lh-audit-group--metrics .lh-audit-group__summary {
  margin-top: 0;
  margin-bottom: 0;
}

.lh-audit-group__summary {
  display: flex;
  justify-content: space-between;
  padding-right: var(--text-indent);
  margin-top: calc(var(--section-padding) * 1.5);
  margin-bottom: var(--section-padding);
}

.lh-audit-group__itemcount {
  color: var(--color-black-600);
  font-weight: bold;
}
.lh-audit-group__header .lh-chevron {
  margin-top: calc((var(--body-line-height) - 5px) / 2);
}

.lh-audit-group__header {
  font-size: var(--body-font-size);
  margin: 0 0 var(--lh-audit-group-vpadding);
  /* When the header takes 100% width, the chevron becomes small. */
  max-width: calc(100% - var(--chevron-size));
}
/* max-width makes the metric toggle not flush. metrics doesn't have a chevron so unset. */
.lh-audit-group--metrics .lh-audit-group__header {
  max-width: unset;
}

.lh-audit-group__header span.lh-audit-group__title {
  font-weight: bold;
}

.lh-audit-group__header span.lh-audit-group__itemcount {
  font-weight: bold;
  color: var(--color-black-600);
}

.lh-audit-group__header span.lh-audit-group__description {
  font-weight: 500;
  color: var(--color-black-600);
}
.lh-audit-group__header span.lh-audit-group__description::before {
  content: '—';
  margin: 0px var(--audit-item-gap);
}

.lh-clump > .lh-audit-group__header,
.lh-audit-group--diagnostics .lh-audit-group__header,
.lh-audit-group--load-opportunities .lh-audit-group__header,
.lh-audit-group--metrics .lh-audit-group__header,
.lh-audit-group--pwa-fast-reliable .lh-audit-group__header,
.lh-audit-group--pwa-installable .lh-audit-group__header,
.lh-audit-group--pwa-optimized .lh-audit-group__header {
  margin-top: var(--lh-audit-group-vpadding);
}

.lh-audit-explanation {
  margin: var(--lh-audit-vpadding) 0 calc(var(--lh-audit-vpadding) / 2);
  line-height: var(--caption-line-height);
}

.lh-audit--fail .lh-audit-explanation {
  color: var(--color-fail);
}

/* Report */

.lh-header-sticky {
  /** TODO: Redesigned report has a small sticky header.
  For now, disable the current sticky behavior. */
  /* position: -webkit-sticky;
  position: sticky; */
  top: 0;
  width: 100%;
  min-width: var(--report-min-width);
  z-index: 2;
  will-change: transform;
}
.lh-header-plain {
  margin-top: var(--section-padding);
}

.lh-list > div:not(:last-child) {
  padding-bottom: 20px;
}

.lh-header-container {
  display: block;
  margin: 0 auto;
  position: relative;
  word-wrap: break-word;
}

.lh-report {
  min-width: var(--report-min-width);
}

.lh-exception {
  font-size: large;
}

.lh-code {
  white-space: normal;
  margin-top: 0;
  font-size: 85%;
}

.lh-warnings {
  --item-margin: calc(var(--body-line-height) / 6);
  color: var(--color-average);
  margin: var(--lh-audit-vpadding) 0;
  padding: calc(var(--lh-audit-vpadding) / 2) var(--lh-audit-vpadding);
}
.lh-warnings span {
  font-weight: bold;
}

.lh-warnings--toplevel {
  --item-margin: calc(var(--header-line-height) / 4);
  color: var(--secondary-text-color);
  margin: var(--section-padding);
  padding: var(--section-padding);
}
.lh-warnings ul {
  padding-left: calc(var(--section-padding) * 2);
  margin: 0;
}
.lh-warnings li {
  margin: var(--item-margin) 0;
}
.lh-warnings li:last-of-type {
  margin-bottom: 0;
}

.lh-scores-header {
  display: flex;
<<<<<<< HEAD
  justify-content: left;
  flex-wrap: wrap;
  overflow-x: hidden;
  position: relative;
  padding: var(--section-indent) calc(var(--section-indent) / 2) calc(var(--section-indent) * 2);
=======
  flex-wrap: wrap;
  justify-content: center;
>>>>>>> 066984d1
}
.lh-scores-header__solo {
  padding: 0;
  border: 0;
}

/* Gauge */

.lh-gauge__wrapper--pass {
  color: var(--color-pass);
  fill: var(--color-pass);
  stroke: var(--color-pass);
}

.lh-gauge__wrapper--average {
  color: var(--color-average);
  fill: var(--color-average);
  stroke: var(--color-average);
}

.lh-gauge__wrapper--fail {
  color: var(--color-fail);
  fill: var(--color-fail);
  stroke: var(--color-fail);
}

.lh-gauge {
  stroke-linecap: round;
  width: var(--gauge-circle-size);
  height: var(--gauge-circle-size);
}

.lh-category .lh-gauge {
  --gauge-circle-size: var(--gauge-circle-size-big);
}

.lh-gauge-base {
    opacity: 0.1;
    stroke: var(--circle-background);
    stroke-width: var(--circle-border-width);
}

.lh-gauge-arc {
    fill: none;
    stroke: var(--circle-color);
    stroke-width: var(--circle-border-width);
    animation: load-gauge var(--transition-length) ease forwards;
    animation-delay: 250ms;
}

.lh-gauge__svg-wrapper {
  position: relative;
  height: var(--gauge-circle-size);
}
.lh-category .lh-gauge__svg-wrapper {
  --gauge-circle-size: var(--gauge-circle-size-big);
}

/* The plugin badge overlay */
.lh-gauge__wrapper--plugin .lh-gauge__svg-wrapper::before {
  width: var(--plugin-badge-size);
  height: var(--plugin-badge-size);
  background-color: var(--plugin-badge-bg);
  background-image: var(--plugin-icon-url);
  background-repeat: no-repeat;
  background-size: var(--plugin-icon-size);
  background-position: 58% 50%;
  content: "";
  position: absolute;
  right: -6px;
  bottom: 0px;
  display: block;
  z-index: 100;
  box-shadow: 0 0 4px rgba(0,0,0,.2);
  border-radius: 25%;
}
.lh-category .lh-gauge__wrapper--plugin .lh-gauge__svg-wrapper::before {
  width: var(--plugin-badge-size-big);
  height: var(--plugin-badge-size-big);
}

@keyframes load-gauge {
  from { stroke-dasharray: 0 352; }
}

.lh-gauge__percentage {
  width: 100%;
  height: var(--inset-size);
  position: absolute;
  border-radius: inherit;
  font-family: var(--monospace-font-family);
  font-size: var(--score-number-font-size);
  line-height: var(--score-number-font-size);
  text-align: center;
  top: calc(var(--score-container-padding) + var(--gauge-circle-size) / 3);
}

.lh-category .lh-gauge__percentage {
  --gauge-circle-size: var(--gauge-circle-size-big);
  --score-number-font-size: var(--score-number-font-size-big);
}

.lh-gauge__wrapper {
  position: relative;
  display: flex;
  align-items: center;
  flex-direction: column;
  text-decoration: none;
  padding: var(--score-container-padding);

  --circle-border-width: 8;
  --transition-length: 1s;

  /* Contain the layout style paint & layers during animation*/
  contain: content;
  will-change: opacity; /* Only using for layer promotion */
}

.lh-gauge__label {
  font-size: var(--score-title-font-size);
  line-height: var(--score-title-line-height);
  margin-top: 10px;
  text-align: center;
  color: var(--body-text-color);
}

/* TODO(#8185) use more BEM (.lh-gauge__label--big) instead of relying on descendant selector */
.lh-category .lh-gauge__label {
  --score-title-font-size: var(--score-title-font-size-big);
  --score-title-line-height: var(--score-title-line-height-big);
  margin-top: 14px;
}


.lh-scores-header .lh-gauge__wrapper,
.lh-scores-header .lh-gauge--pwa__wrapper,
.lh-sticky-header .lh-gauge__wrapper,
.lh-sticky-header .lh-gauge--pwa__wrapper {
  width: var(--score-container-width);
}

.lh-scores-header .lh-gauge--pwa__wrapper {
  /* Can remove when this bug is resolved: https://bugs.chromium.org/p/chromium/issues/detail?id=942097 */
  will-change: transform;
}

.lh-scorescale {
  display: inline-flex;
  margin: 12px auto 0 auto;
  border: 1px solid var(--color-black-200);
  border-radius: 20px;
  padding: 8px 8px;
}

.lh-scorescale-range {
  display: flex;
  align-items: center;
  margin: 0 12px;
  font-family: var(--monospace-font-family);
  white-space: nowrap;
}

.lh-scorescale-range::before {
  content: '';
  width: var(--scorescale-width);
  height: var(--scorescale-height);
  border-radius: 10px;
  display: block;
  margin-right: 10px;
}

.lh-scorescale-range--pass::before {
  background-color: var(--color-pass);
}

.lh-scorescale-range--average::before {
  background-color: var(--color-average);
}

.lh-scorescale-range--fail::before {
  background-color: var(--color-fail);
}

/* Hide category score gauages if it's a single category report */
.lh-header--solo-category .lh-scores-wrapper {
  display: none;
}


.lh-categories {
  width: 100%;
  overflow: hidden;
}

.lh-category {
  padding: var(--section-padding);
  max-width: var(--report-width);
  margin: 0 auto;
}

.lh-category-wrapper {
  border-bottom: 1px solid var(--color-black-200);
}

.lh-category-wrapper:first-of-type {
  border-top: 1px solid var(--color-black-200);
}

/* section hash link jump should preserve fixed header
   https://css-tricks.com/hash-tag-links-padding/
*/
.lh-category > .lh-permalink {
  margin-top: calc((var(--report-header-height) + var(--default-padding)) * -1);
  padding-bottom: calc(var(--report-header-height) + var(--default-padding));
  display: block;
  visibility: hidden;
}

.lh-category-header {
  font-size: var(--header-font-size);
  min-height: var(--gauge-circle-size);
  margin-bottom: var(--lh-section-vpadding);
}

.lh-category-header .lh-score__gauge {
  max-width: 400px;
  width: auto;
  margin: 0px auto;
}

.lh-category-header .lh-audit__title {
  font-size: var(--header-font-size);
  line-height: var(--header-line-height);
}

#lh-log {
  position: fixed;
  background-color: #323232;
  color: #fff;
  min-height: 48px;
  min-width: 288px;
  padding: 16px 24px;
  box-shadow: 0 2px 5px 0 rgba(0, 0, 0, 0.26);
  border-radius: 2px;
  margin: 12px;
  font-size: 14px;
  cursor: default;
  transition: transform 0.3s, opacity 0.3s;
  transform: translateY(100px);
  opacity: 0;
  bottom: 0;
  left: 0;
  z-index: 3;
}

#lh-log.show {
  opacity: 1;
  transform: translateY(0);
}

/* 964 fits the min-width of the filmstrip */
@media screen and (max-width: 964px) {
  .lh-report {
    margin-left: 0;
    width: 100%;
  }
}

@media print {
  body {
    -webkit-print-color-adjust: exact; /* print background colors */
  }
  .lh-container {
    display: block;
  }
  .lh-report {
    margin-left: 0;
    padding-top: 0;
  }
  .lh-categories {
    margin-top: 0;
  }
}

.lh-table {
  --image-preview-size: 24px;
  border-collapse: collapse;
  /* Can't assign padding to table, so shorten the width instead. */
  width: calc(100% - var(--inner-audit-left-padding));
}

.lh-table thead th {
  font-weight: normal;
  color: var(--color-black-600);
  /* See text-wrapping comment on .lh-container. */
  word-break: normal;
}

.lh-table tbody tr:nth-child(odd) {
  background-color: var(--lh-table-higlight-bg);
}

.lh-table th,
.lh-table td {
  padding: 8px 6px;
}
.lh-table th:first-child {
  padding-left: 0;
}
.lh-table th:last-child {
  padding-right: 0;
}

/* Looks unnecessary, but mostly for keeping the <th>s left-aligned */
.lh-table-column--text,
.lh-table-column--url,
/* .lh-table-column--thumbnail, */
/* .lh-table-column--empty,*/
.lh-table-column--code,
.lh-table-column--node {
  text-align: left;
}

.lh-table-column--bytes,
.lh-table-column--timespanMs,
.lh-table-column--ms,
.lh-table-column--numeric {
  text-align: right;
  word-break: normal;
}


.lh-table-column--thumbnail {
  width: calc(var(--image-preview-size) * 2);
}

.lh-table-column--url {
  min-width: 250px;
}

/* Keep columns narrow if they follow the URL column */
/* 12% was determined to be a decent narrow width, but wide enough for column headings */
.lh-table-column--url + th.lh-table-column--bytes,
.lh-table-column--url + .lh-table-column--bytes + th.lh-table-column--bytes,
.lh-table-column--url + .lh-table-column--ms,
.lh-table-column--url + .lh-table-column--ms + th.lh-table-column--bytes,
.lh-table-column--url + .lh-table-column--bytes + th.lh-table-column--timespanMs {
  width: 12%;
}

.lh-text__url:hover {
  text-decoration: underline dotted #999;
  text-decoration-skip-ink: auto;
}

.lh-text__url > .lh-text, .lh-text__url-host {
  display: inline;
}

.lh-text__url-host {
  margin-left: calc(var(--body-font-size) / 2);
  opacity: 0.6;
  font-size: 90%
}

.lh-thumbnail {
  height: var(--image-preview-size);
  width: var(--image-preview-size);
  object-fit: contain;
}

/* Chevron
   https://codepen.io/paulirish/pen/LmzEmK
 */
.lh-chevron {
  --chevron-angle: 42deg;
  /* Edge doesn't support transform: rotate(calc(...)), so we define it here */
  --chevron-angle-right: -42deg;
  width: var(--chevron-size);
  height: var(--chevron-size);
  margin-top: calc((var(--body-line-height) - 12px) / 2);
}

.lh-chevron__lines {
  transition: transform 0.4s;
  transform: translateY(var(--body-line-height));
}
.lh-chevron__line {
 stroke: var(--display-value-gray);
 stroke-width: var(--chevron-size);
 stroke-linecap: square;
 transform-origin: 50%;
 transform: rotate(var(--chevron-angle));
 transition: transform 300ms, stroke 300ms;
}

.lh-audit-group > summary > .lh-audit-group__summary > .lh-chevron .lh-chevron__line-right,
.lh-audit-group[open] > summary > .lh-audit-group__summary > .lh-chevron .lh-chevron__line-left,
.lh-audit > .lh-expandable-details .lh-chevron__line-right,
.lh-audit > .lh-expandable-details[open] .lh-chevron__line-left {
 transform: rotate(var(--chevron-angle-right));
}

.lh-audit-group[open] > summary > .lh-audit-group__summary > .lh-chevron .lh-chevron__line-right,
.lh-audit > .lh-expandable-details[open] .lh-chevron__line-right {
  transform: rotate(var(--chevron-angle));
}

.lh-audit-group[open] > summary > .lh-audit-group__summary > .lh-chevron .lh-chevron__lines,
.lh-audit > .lh-expandable-details[open] .lh-chevron__lines {
 transform: translateY(calc(var(--chevron-size) * -1));
}



/* Tooltip */
.tooltip-boundary {
  position: relative;
}

.tooltip {
  position: absolute;
  display: none; /* Don't retain these layers when not needed */
  opacity: 0;
  background: #ffffff;
  min-width: 246px;
  max-width: 275px;
  padding: 15px;
  border-radius: 5px;
  text-align: initial;
}
/* shrink tooltips to not be cutoff on left edge of narrow viewports
   45vw is chosen to be ~= width of the left column of metrics
*/
@media screen and (max-width: 535px) {
  .tooltip {
    min-width: 45vw;
    padding: 3vw;
  }
}

.tooltip-boundary:hover {
  background-color: var(--color-hover);
}

.tooltip-boundary:hover .tooltip {
  display: block;
  animation: fadeInTooltip 250ms;
  animation-fill-mode: forwards;
  animation-delay: 850ms;
  bottom: 100%;
  z-index: 1;
  will-change: opacity;
  right: 0;
  pointer-events: none;
}

.tooltip::before {
  content: "";
  border: solid transparent;
  border-bottom-color: #fff;
  border-width: 10px;
  position: absolute;
  bottom: -20px;
  right: 6px;
  transform: rotate(180deg);
  pointer-events: none;
}

@keyframes fadeInTooltip {
  0% { opacity: 0; }
  75% { opacity: 1; }
  100% { opacity: 1;  filter: drop-shadow(1px 0px 1px #aaa) drop-shadow(0px 2px 4px hsla(206, 6%, 25%, 0.15)); pointer-events: auto; }
}<|MERGE_RESOLUTION|>--- conflicted
+++ resolved
@@ -425,75 +425,51 @@
   margin: var(--score-shape-margin);
 }
 
-.lh-audit--pass .lh-audit__display-text {
+.lh-audit--pass.lh-audit__display-text {
   color: var(--color-pass-secondary);
 }
-<<<<<<< HEAD
 .lh-audit--pass.lh-audit__score-icon {
-  background-image: var(--pass-icon-url);
-=======
-.lh-audit--pass .lh-audit__score-icon {
   border-radius: 100%;
   background: var(--color-pass);
->>>>>>> 066984d1
-}
-
-.lh-audit--average .lh-audit__display-text {
+}
+
+.lh-audit--average.lh-audit__display-text {
   color: var(--color-average-secondary);
 }
-<<<<<<< HEAD
 .lh-audit--average.lh-audit__score-icon {
-  background-image: var(--average-icon-url);
-=======
-.lh-audit--average .lh-audit__score-icon {
   background: var(--color-average);
   width: var(--icon-square-size);
   height: var(--icon-square-size);
->>>>>>> 066984d1
 }
 
 .lh-audit--fail .lh-audit__display-text {
   color: var(--color-fail-secondary);
 }
-<<<<<<< HEAD
 .lh-audit--fail.lh-audit__score-icon {
-  background-image: var(--fail-icon-url);
-=======
-.lh-audit--fail .lh-audit__score-icon {
   border-left: calc(var(--score-shape-size) / 2) solid transparent;
   border-right: calc(var(--score-shape-size) / 2) solid transparent;
   border-bottom: var(--score-shape-size) solid var(--color-fail);
->>>>>>> 066984d1
-}
-
-.lh-audit--manual .lh-audit__display-text,
-.lh-audit--notapplicable .lh-audit__display-text {
+}
+
+.lh-audit--manual.lh-audit__display-text,
+.lh-audit--notapplicable.lh-audit__display-text {
   color: var(--color-black-600);
 }
-<<<<<<< HEAD
-
-.lh-audit--informative.lh-audit__score-icon,
-.lh-audit--manual.lh-audit__score-icon {
-  visibility: hidden;
-}
-.lh-audit--error.lh-audit__score-icon {
-=======
-.lh-audit--manual .lh-audit__score-icon,
-.lh-audit--notapplicable .lh-audit__score-icon {
+.lh-audit--manual.lh-audit__score-icon,
+.lh-audit--notapplicable.lh-audit__score-icon {
   border-radius: 100%;
   background: var(--color-black-400);
 }
 
-.lh-audit--error .lh-audit__score-icon {
->>>>>>> 066984d1
+.lh-audit--error.lh-audit__score-icon {
   display: none;
 }
 
-.lh-audit--informative .lh-audit__display-text {
+.lh-audit--informative.lh-audit__display-text {
   color: var(--color-black-600);
 }
 
-.lh-audit--informative .lh-audit__score-icon {
+.lh-audit--informative.lh-audit__score-icon {
   border: none;
   border-radius: 100%;
   background: var(--color-black-400);
@@ -646,12 +622,9 @@
 
 .lh-metric__value {
   white-space: nowrap; /* No wrapping between metric value and the icon */
-<<<<<<< HEAD
+  font-weight: 500;
   width: 90px;
   text-align: right;
-=======
-  font-weight: 500;
->>>>>>> 066984d1
 }
 
 /* No-JS toggle switch */
@@ -726,39 +699,6 @@
   margin: var(--score-shape-margin);
 }
 
-<<<<<<< HEAD
-.lh-metric--pass.lh-metric__value {
-  color: var(--pass-color);
-}
-.lh-metric--pass.lh-metric__value::after {
-  background: var(--pass-icon-url) no-repeat 50% 50%;
-}
-
-
-.lh-metric--average.lh-metric__value {
-  color: var(--average-color);
-  padding-left: 16px;
-}
-.lh-metric--average.lh-metric__value::after {
-  background: var(--average-icon-url) no-repeat 50% 50%;
-}
-
-
-.lh-metric--fail.lh-metric__value {
-  color: var(--fail-color);
-}
-.lh-metric--fail.lh-metric__value::after {
-  background: var(--fail-icon-url) no-repeat 50% 50%;
-}
-
-.lh-metric--error.lh-metric__value,
-.lh-metric--error.lh-metric__description {
-  color: var(--fail-color);
-}
-
-/* Hide icon if there was an error */
-.lh-metric--error.lh-metric__value::after {
-=======
 .lh-metric--pass .lh-metric__value {
   color: var(--color-pass-secondary);
 }
@@ -792,7 +732,6 @@
 
 /* Hide icon if there was an error */
 .lh-metric--error .lh-metric__innerwrap::before {
->>>>>>> 066984d1
   display: none;
 }
 
@@ -942,16 +881,15 @@
   vertical-align: middle;
 }
 
-<<<<<<< HEAD
-.lh-clump--changed > summary .lh-audit-group__header::before {
+/* .lh-clump--changed > summary .lh-audit-group__header::before {
   content: '';
   background-image: var(--fail-icon-url);
-}
+} */
 .lh-clump--failed > summary .lh-audit-group__header::before {
   content: '';
   background-image: var(--fail-icon-url);
 }
-.lh-clump--warning > summary .lh-audit-group__header::before {
+/* .lh-clump--warning > summary .lh-audit-group__header::before {
   content: '';
   background-image: var(--warning-icon-url);
 }
@@ -966,12 +904,12 @@
 .lh-clump--notapplicable > summary .lh-audit-group__header::before {
   content: '';
   background-image: var(--remove-circle-icon-url);
-=======
+} */
+
 /* Style the "over budget" columns red. */
 .lh-audit-group--budgets .lh-table tbody tr td:nth-child(4),
 .lh-audit-group--budgets .lh-table tbody tr td:nth-child(5){
   color: var(--color-red-700);
->>>>>>> 066984d1
 }
 
 /* Align the "over budget request count" text to be close to the "over budget bytes" column. */
@@ -1145,16 +1083,8 @@
 
 .lh-scores-header {
   display: flex;
-<<<<<<< HEAD
-  justify-content: left;
-  flex-wrap: wrap;
-  overflow-x: hidden;
-  position: relative;
-  padding: var(--section-indent) calc(var(--section-indent) / 2) calc(var(--section-indent) * 2);
-=======
   flex-wrap: wrap;
   justify-content: center;
->>>>>>> 066984d1
 }
 .lh-scores-header__solo {
   padding: 0;
