/**
 * @license Copyright 2021 The Lighthouse Authors. All Rights Reserved.
 * Licensed under the Apache License, Version 2.0 (the "License"); you may not use this file except in compliance with the License. You may obtain a copy of the License at http://www.apache.org/licenses/LICENSE-2.0
 * Unless required by applicable law or agreed to in writing, software distributed under the License is distributed on an "AS IS" BASIS, WITHOUT WARRANTIES OR CONDITIONS OF ANY KIND, either express or implied. See the License for the specific language governing permissions and limitations under the License.
 */
'use strict';

/* eslint-env jest */

import {jest} from '@jest/globals';
import {
  createMockDriver,
  createMockBaseArtifacts,
  mockDriverSubmodules,
  mockRunnerModule,
} from './mock-driver.js';
import {initializeConfig} from '../../../fraggle-rock/config/config.js';
import {defaultNavigationConfig} from '../../../config/constants.js';
import LighthouseError from '../../../lib/lh-error.js';
import DevtoolsLogGatherer from '../../../gather/gatherers/devtools-log.js';
import TraceGatherer from '../../../gather/gatherers/trace.js';
import toDevtoolsLog from '../../network-records-to-devtools-log.js';
import {fnAny} from '../../test-utils.js';
// import runner from '../../../fraggle-rock/gather/navigation-runner.js';

// Some imports needs to be done dynamically, so that their dependencies will be mocked.
// See: https://jestjs.io/docs/ecmascript-modules#differences-between-esm-and-commonjs
//      https://github.com/facebook/jest/issues/10025
/** @type {import('../../../fraggle-rock/gather/navigation-runner.js')} */
let runner;

beforeAll(async () => {
  runner = (await import('../../../fraggle-rock/gather/navigation-runner.js'));
});

const mocks = mockDriverSubmodules();

// Establish the mocks before we require our file under test.
<<<<<<< HEAD
let mockRunnerRun = fnAny();
jest.mock('../../../runner.js', () => mockRunnerModule(() => mockRunnerRun));
=======
const mockRunner = mockRunnerModule();
>>>>>>> d3f0aa4c

/** @typedef {{meta: LH.Gatherer.GathererMeta<'Accessibility'>, getArtifact: jest.Mock<any, any>, startInstrumentation:jest.Mock<any, any>, stopInstrumentation: jest.Mock<any, any>, startSensitiveInstrumentation:jest.Mock<any, any>, stopSensitiveInstrumentation: jest.Mock<any, any>}} MockGatherer */

describe('NavigationRunner', () => {
  let requestedUrl = '';
  /** @type {LH.NavigationRequestor} */
  let requestor;
  /** @type {ReturnType<typeof createMockDriver>} */
  let mockDriver;
  /** @type {import('../../../fraggle-rock/gather/driver.js')} */
  let driver;
  /** @type {LH.Config.FRConfig} */
  let config;
  /** @type {LH.Config.NavigationDefn} */
  let navigation;
  /** @type {Map<string, LH.ArbitraryEqualityMap>} */
  let computedCache;
  /** @type {LH.FRBaseArtifacts} */
  let baseArtifacts;

  /** @return {LH.Config.AnyFRGathererDefn} */
  function createGathererDefn() {
    return {
      instance: {
        name: 'Accessibility',
        meta: {supportedModes: []},
        startInstrumentation: fnAny(),
        stopInstrumentation: fnAny(),
        startSensitiveInstrumentation: fnAny(),
        stopSensitiveInstrumentation: fnAny(),
        getArtifact: fnAny(),
      },
    };
  }

  /** @return {{navigation: LH.Config.NavigationDefn, gatherers: {timespan: MockGatherer, snapshot: MockGatherer, navigation: MockGatherer}}} */
  function createNavigation() {
    const timespanGatherer = createGathererDefn();
    timespanGatherer.instance.meta.supportedModes = ['timespan', 'navigation'];
    timespanGatherer.instance.getArtifact = fnAny().mockResolvedValue({type: 'timespan'});
    const snapshotGatherer = createGathererDefn();
    snapshotGatherer.instance.meta.supportedModes = ['snapshot', 'navigation'];
    snapshotGatherer.instance.getArtifact = fnAny().mockResolvedValue({type: 'snapshot'});
    const navigationGatherer = createGathererDefn();
    navigationGatherer.instance.meta.supportedModes = ['navigation'];
    navigationGatherer.instance.getArtifact = fnAny().mockResolvedValue({type: 'navigation'});

    const navigation = {
      ...defaultNavigationConfig,
      artifacts: [
        {id: 'Timespan', gatherer: timespanGatherer},
        {id: 'Snapshot', gatherer: snapshotGatherer},
        {id: 'Navigation', gatherer: navigationGatherer},
      ],
    };

    return {
      navigation,
      gatherers: {
        timespan: /** @type {any} */ (timespanGatherer.instance),
        snapshot: /** @type {any} */ (snapshotGatherer.instance),
        navigation: /** @type {any} */ (navigationGatherer.instance),
      },
    };
  }

  beforeEach(() => {
    requestedUrl = 'http://example.com';
<<<<<<< HEAD
    mockRunnerRun = fnAny();
=======
    requestor = requestedUrl;
    mockRunner.reset();
>>>>>>> d3f0aa4c
    config = initializeConfig(undefined, {gatherMode: 'navigation'}).config;
    navigation = createNavigation().navigation;
    computedCache = new Map();
    baseArtifacts = createMockBaseArtifacts();
    baseArtifacts.URL = {initialUrl: '', finalUrl: ''};

    mockDriver = createMockDriver();
    mockDriver.url.mockReturnValue('about:blank');
    driver = mockDriver.asDriver();

    mocks.reset();
  });

  describe('_setup', () => {
    beforeEach(() => {
      mockDriver._session.sendCommand.mockResponse('Browser.getVersion', {
        product: 'Chrome/88.0',
        userAgent: 'Chrome',
      });
    });

    it('should connect the driver', async () => {
      await runner._setup({driver, config});
      expect(mockDriver.connect).toHaveBeenCalled();
    });

    it('should navigate to the blank page', async () => {
      await runner._setup({driver, config});
      expect(mocks.navigationMock.gotoURL).toHaveBeenCalledTimes(1);
      expect(mocks.navigationMock.gotoURL).toHaveBeenCalledWith(
        expect.anything(),
        'about:blank',
        expect.anything()
      );
    });

    it('skip about:blank if option is true', async () => {
      await runner._setup({
        driver,
        config,
        options: {skipAboutBlank: true},
      });
      expect(mocks.navigationMock.gotoURL).not.toHaveBeenCalled();
    });

    it('should collect base artifacts', async () => {
      const {baseArtifacts} = await runner._setup({driver, config});
      expect(baseArtifacts).toMatchObject({
        URL: {
          initialUrl: '',
          finalUrl: '',
        },
      });
    });

    it('should prepare the target for navigation', async () => {
      await runner._setup({driver, config});
      expect(mocks.prepareMock.prepareTargetForNavigationMode).toHaveBeenCalledTimes(1);
    });

    it('should prepare the target for navigation *after* base artifact collection', async () => {
      mockDriver._executionContext.evaluate.mockReset();
      mockDriver._executionContext.evaluate.mockRejectedValue(new Error('Not available'));
      const setupPromise = runner._setup({driver, config});
      await expect(setupPromise).rejects.toThrowError(/Not available/);
      expect(mocks.prepareMock.prepareTargetForNavigationMode).not.toHaveBeenCalled();
    });
  });

  describe('_navigations', () => {
    const run = () =>
      runner._navigations({driver, config, requestor, computedCache, baseArtifacts});

    it('should throw if no navigations available', async () => {
      config = {...config, navigations: null};
      await expect(run()).rejects.toBeTruthy();
    });

    it('should navigate as many times as there are navigations', async () => {
      config = initializeConfig(
        {
          ...config,
          navigations: [
            {id: 'default', artifacts: ['FontSize']},
            {id: 'second', artifacts: ['ConsoleMessages']},
            {id: 'third', artifacts: ['ViewportDimensions']},
            {id: 'fourth', artifacts: ['AnchorElements']},
          ],
        },
        {gatherMode: 'navigation'}
      ).config;

      await run();
      const navigations = mocks.navigationMock.gotoURL.mock.calls;
      const pageNavigations = navigations.filter(call => call[1] === requestedUrl);
      expect(pageNavigations).toHaveLength(4);
    });

    it('should backfill requested URL using a callback requestor', async () => {
      requestedUrl = 'https://backfill.example.com';
      requestor = () => {};
      config = initializeConfig(
        {
          ...config,
          navigations: [
            {id: 'default', artifacts: ['FontSize']},
          ],
        },
        {gatherMode: 'navigation'}
      ).config;
      mocks.navigationMock.gotoURL.mockReturnValue({
        requestedUrl,
        mainDocumentUrl: requestedUrl,
        warnings: [],
      });

      const {artifacts} = await run();
      expect(artifacts.URL).toBeUndefined();
      expect(baseArtifacts.URL).toEqual({
        initialUrl: 'about:blank',
        requestedUrl,
        mainDocumentUrl: requestedUrl,
        finalUrl: requestedUrl,
      });
    });

    it('should merge artifacts between navigations', async () => {
      config = initializeConfig(
        {
          ...config,
          navigations: [
            {id: 'default', artifacts: ['FontSize']},
            {id: 'second', artifacts: ['ConsoleMessages']},
          ],
        },
        {gatherMode: 'navigation'}
      ).config;

      // Both gatherers will error in these test conditions, but artifact errors
      // will be merged into single `artifacts` object.
      const {artifacts} = await run();
      const artifactIds = Object.keys(artifacts);
      expect(artifactIds).toContain('FontSize');
      expect(artifactIds).toContain('ConsoleMessages');
    });

    it('should retain PageLoadError and associated warnings', async () => {
      config = initializeConfig(
        {
          ...config,
          navigations: [
            {id: 'default', loadFailureMode: 'fatal', artifacts: ['FontSize']},
            {id: 'second', artifacts: ['ConsoleMessages']},
          ],
        },
        {gatherMode: 'navigation'}
      ).config;

      // Ensure the first real page load fails.
      mocks.navigationMock.gotoURL.mockImplementation((driver, url) => {
        if (url === 'about:blank') return {finalUrl: 'about:blank', warnings: []};
        throw new LighthouseError(LighthouseError.errors.PAGE_HUNG);
      });

      const {artifacts} = await run();

      // Validate that we stopped repeating navigations.
      const urls = mocks.navigationMock.gotoURL.mock.calls.map(call => call[1]);
      expect(urls).toEqual(['about:blank', 'http://example.com']);

      // Validate that the toplevel warning is added, finalURL is set, and error is kept.
      const artifactIds = Object.keys(artifacts).sort();
      expect(artifactIds).toEqual(['LighthouseRunWarnings', 'PageLoadError']);

      expect(artifacts.LighthouseRunWarnings).toHaveLength(1);

      expect(baseArtifacts.URL).toEqual({
        initialUrl: 'about:blank',
        requestedUrl,
        mainDocumentUrl: requestedUrl,
        finalUrl: requestedUrl,
      });
    });
  });

  describe('_navigation', () => {
    /** @param {LH.Config.NavigationDefn} navigation */
    const run = navigation => runner._navigation({
      driver,
      config,
      navigation,
      requestor,
      computedCache,
      baseArtifacts,
    });

    it('completes an end-to-end navigation', async () => {
      const {artifacts} = await run(navigation);
      const artifactIds = Object.keys(artifacts);
      expect(artifactIds).toContain('Timespan');
      expect(artifactIds).toContain('Snapshot');

      // Once for about:blank, once for the requested URL.
      expect(mocks.navigationMock.gotoURL).toHaveBeenCalledTimes(2);
    });

    it('skips about:blank if option is set to true', async () => {
      const {artifacts} = await runner._navigation({
        driver,
        config,
        navigation,
        requestor: requestedUrl,
        computedCache,
        baseArtifacts,
        options: {skipAboutBlank: true},
      });
      const artifactIds = Object.keys(artifacts);
      expect(artifactIds).toContain('Timespan');
      expect(artifactIds).toContain('Snapshot');

      // Only once for the requested URL.
      expect(mocks.navigationMock.gotoURL).toHaveBeenCalledTimes(1);
    });

    it('collects timespan, snapshot, and navigation artifacts', async () => {
      const {artifacts} = await run(navigation);
      expect(artifacts).toEqual({
        Navigation: {type: 'navigation'},
        Timespan: {type: 'timespan'},
        Snapshot: {type: 'snapshot'},
      });
    });

    it('supports dependencies between phases', async () => {
      const {navigation, gatherers} = createNavigation();
      navigation.artifacts[1].dependencies = {Accessibility: {id: 'Timespan'}};
      navigation.artifacts[2].dependencies = {Accessibility: {id: 'Timespan'}};

      const {artifacts} = await run(navigation);
      expect(artifacts).toEqual({
        Navigation: {type: 'navigation'},
        Timespan: {type: 'timespan'},
        Snapshot: {type: 'snapshot'},
      });

      expect(gatherers.navigation.getArtifact).toHaveBeenCalled();
      const navigationArgs = gatherers.navigation.getArtifact.mock.calls[0];
      expect(navigationArgs[0].dependencies).toEqual({Accessibility: {type: 'timespan'}});

      expect(gatherers.snapshot.getArtifact).toHaveBeenCalled();
      const snapshotArgs = gatherers.snapshot.getArtifact.mock.calls[0];
      expect(snapshotArgs[0].dependencies).toEqual({Accessibility: {type: 'timespan'}});
    });

    it('passes through an error in dependencies', async () => {
      const {navigation} = createNavigation();
      const err = new Error('Error in dependency chain');
      navigation.artifacts[0].gatherer.instance.startInstrumentation = jest
        .fn()
        .mockRejectedValue(err);
      navigation.artifacts[1].dependencies = {Accessibility: {id: 'Timespan'}};
      navigation.artifacts[2].dependencies = {Accessibility: {id: 'Timespan'}};

      const {artifacts} = await run(navigation);

      expect(artifacts).toEqual({
        Navigation: expect.any(Error),
        Timespan: err,
        Snapshot: expect.any(Error),
      });
    });

    it('passes through an error in startSensitiveInstrumentation', async () => {
      const {navigation, gatherers} = createNavigation();
      const err = new Error('Error in startSensitiveInstrumentation');
      gatherers.navigation.startSensitiveInstrumentation.mockRejectedValue(err);

      const {artifacts} = await run(navigation);

      expect(artifacts).toEqual({
        Navigation: err,
        Timespan: {type: 'timespan'},
        Snapshot: {type: 'snapshot'},
      });
    });

    it('passes through an error in startInstrumentation', async () => {
      const {navigation, gatherers} = createNavigation();
      const err = new Error('Error in startInstrumentation');
      gatherers.timespan.startInstrumentation.mockRejectedValue(err);

      const {artifacts} = await run(navigation);

      expect(artifacts).toEqual({
        Navigation: {type: 'navigation'},
        Timespan: err,
        Snapshot: {type: 'snapshot'},
      });
    });

    it('returns navigate errors', async () => {
      const {navigation} = createNavigation();
      const noFcp = new LighthouseError(LighthouseError.errors.NO_FCP);

      mocks.navigationMock.gotoURL.mockImplementation(
        /** @param {*} context @param {string} url */
        (context, url) => {
          if (url.includes('blank')) return {finalUrl: 'about:blank', warnings: []};
          throw noFcp;
        }
      );

      const {artifacts, pageLoadError} = await run(navigation);
      expect(pageLoadError).toBe(noFcp);
      expect(artifacts).toEqual({});
    });

    it('finds page load errors in network records when available', async () => {
      const {navigation, gatherers} = createNavigation();
      mocks.navigationMock.gotoURL.mockResolvedValue({mainDocumentUrl: requestedUrl, warnings: []});
      const devtoolsLog = toDevtoolsLog([{url: requestedUrl, failed: true}]);
      gatherers.timespan.meta.symbol = DevtoolsLogGatherer.symbol;
      gatherers.timespan.getArtifact = fnAny().mockResolvedValue(devtoolsLog);
      gatherers.navigation.meta.symbol = TraceGatherer.symbol;
      gatherers.navigation.getArtifact = fnAny().mockResolvedValue({traceEvents: []});

      const {artifacts, pageLoadError} = await run(navigation);
      expect(pageLoadError).toBeInstanceOf(LighthouseError);
      expect(artifacts).toEqual({
        devtoolsLogs: {'pageLoadError-default': expect.any(Array)},
        traces: {'pageLoadError-default': {traceEvents: []}},
      });
    });

    it('cleans up throttling before getArtifact', async () => {
      const {navigation, gatherers} = createNavigation();
      gatherers.navigation.getArtifact = fnAny().mockImplementation(() => {
        expect(mocks.emulationMock.clearThrottling).toHaveBeenCalled();
      });

      await run(navigation);
      expect(mocks.emulationMock.clearThrottling).toHaveBeenCalledTimes(1);
    });
  });

  describe('_setupNavigation', () => {
    it('should setup the page on the blankPage', async () => {
      navigation.blankPage = 'data:text/html;...';
      await runner._setupNavigation({
        driver,
        navigation,
        requestor: requestedUrl,
        config,
        computedCache,
        baseArtifacts,
      });
      expect(mocks.navigationMock.gotoURL).toHaveBeenCalledWith(
        expect.anything(),
        'data:text/html;...',
        expect.anything()
      );
    });

    it('should prepare target for navigation', async () => {
      await runner._setupNavigation({
        driver,
        navigation,
        requestor: requestedUrl,
        config,
        computedCache,
        baseArtifacts,
      });
      expect(mocks.prepareMock.prepareTargetForIndividualNavigation).toHaveBeenCalled();
    });

    it('should return the warnings from preparation', async () => {
      const warnings = ['Warning A', 'Warning B'];
      mocks.prepareMock.prepareTargetForIndividualNavigation.mockResolvedValue({warnings});
      const result = await runner._setupNavigation({
        driver,
        navigation,
        requestor: requestedUrl,
        config,
        computedCache,
        baseArtifacts,
      });
      expect(result).toEqual({warnings});
    });
  });

  describe('_navigate', () => {
    const run = () =>
      runner._navigate({
        driver,
        navigation,
        requestor,
        config,
        computedCache,
        baseArtifacts,
      });

    it('should navigate the page', async () => {
      await run();
      expect(mocks.navigationMock.gotoURL).toHaveBeenCalledWith(
        expect.anything(),
        requestedUrl,
        expect.anything()
      );
    });

    it('should return navigate results', async () => {
      const mainDocumentUrl = 'https://lighthouse.example.com/nested/page';
      const warnings = ['Warning A', 'Warning B'];
      mocks.navigationMock.gotoURL.mockResolvedValue({requestedUrl, mainDocumentUrl, warnings});
      const result = await run();
      expect(result).toEqual({requestedUrl, mainDocumentUrl, warnings, navigationError: undefined});
    });

    it('should catch navigation errors', async () => {
      const navigationError = new LighthouseError(LighthouseError.errors.PAGE_HUNG);
      mocks.navigationMock.gotoURL.mockRejectedValue(navigationError);
      const result = await run();
      expect(result).toEqual({
        requestedUrl,
        mainDocumentUrl: requestedUrl,
        navigationError,
        warnings: [],
      });
    });

    it('should throw regular errors', async () => {
      mocks.navigationMock.gotoURL.mockRejectedValue(new Error('Other fatal error'));
      await expect(run()).rejects.toThrowError('Other fatal error');
    });
  });

  describe('_cleanup', () => {
    it('should clear storage when storage was reset', async () => {
      config.settings.disableStorageReset = false;
      await runner._cleanup({requestedUrl, driver, config});
      expect(mocks.storageMock.clearDataForOrigin).toHaveBeenCalled();
    });

    it('should not clear storage when storage reset was disabled', async () => {
      config.settings.disableStorageReset = true;
      await runner._cleanup({requestedUrl, driver, config});
      expect(mocks.storageMock.clearDataForOrigin).not.toHaveBeenCalled();
    });
  });

  describe('navigation', () => {
    it('should throw on invalid URL', async () => {
      const runnerActual = jest.requireActual('../../../runner.js');
      mockRunner.gather.mockImplementation(runnerActual.gather);

      const navigatePromise = runner.navigationGather(
        '',
        {page: mockDriver._page.asPage()}
      );

      await expect(navigatePromise).rejects.toThrow('INVALID_URL');
    });

    it('should initialize config', async () => {
      const settingsOverrides = {
        formFactor: /** @type {const} */ ('desktop'),
        maxWaitForLoad: 1234,
        screenEmulation: {mobile: false},
      };

      const configContext = {settingsOverrides};
      await runner.navigationGather(
        'http://example.com',
        {
          page: mockDriver._page.asPage(),
          configContext,
        }
      );

      expect(mockRunner.gather.mock.calls[0][1]).toMatchObject({
        config: {
          settings: settingsOverrides,
        },
      });
    });
  });
});<|MERGE_RESOLUTION|>--- conflicted
+++ resolved
@@ -35,13 +35,11 @@
 
 const mocks = mockDriverSubmodules();
 
-// Establish the mocks before we require our file under test.
-<<<<<<< HEAD
-let mockRunnerRun = fnAny();
-jest.mock('../../../runner.js', () => mockRunnerModule(() => mockRunnerRun));
-=======
-const mockRunner = mockRunnerModule();
->>>>>>> d3f0aa4c
+/** @type {ReturnType<typeof mockRunnerModule>} */
+let mockRunner;
+
+// Establish the mocks before we import the file under test.
+jest.mock('../../../runner.js', () => mockRunner = mockRunnerModule());
 
 /** @typedef {{meta: LH.Gatherer.GathererMeta<'Accessibility'>, getArtifact: jest.Mock<any, any>, startInstrumentation:jest.Mock<any, any>, stopInstrumentation: jest.Mock<any, any>, startSensitiveInstrumentation:jest.Mock<any, any>, stopSensitiveInstrumentation: jest.Mock<any, any>}} MockGatherer */
 
@@ -110,12 +108,8 @@
 
   beforeEach(() => {
     requestedUrl = 'http://example.com';
-<<<<<<< HEAD
-    mockRunnerRun = fnAny();
-=======
     requestor = requestedUrl;
     mockRunner.reset();
->>>>>>> d3f0aa4c
     config = initializeConfig(undefined, {gatherMode: 'navigation'}).config;
     navigation = createNavigation().navigation;
     computedCache = new Map();
@@ -568,7 +562,8 @@
 
   describe('navigation', () => {
     it('should throw on invalid URL', async () => {
-      const runnerActual = jest.requireActual('../../../runner.js');
+      const runnerActual = /** @type {typeof import('../../../runner.js')} */ (
+        jest.requireActual('../../../runner.js'));
       mockRunner.gather.mockImplementation(runnerActual.gather);
 
       const navigatePromise = runner.navigationGather(
