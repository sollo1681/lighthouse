--- conflicted
+++ resolved
@@ -108,11 +108,7 @@
     requestedUrl = 'http://example.com';
     requestor = requestedUrl;
     mockRunner.reset();
-<<<<<<< HEAD
-    config = initializeConfig(undefined, {}, 'navigation').config;
-=======
-    config = (await initializeConfig(undefined, {gatherMode: 'navigation'})).config;
->>>>>>> cec61a03
+    config = (await initializeConfig(undefined, {}, 'navigation')).config;
     navigation = createNavigation().navigation;
     computedCache = new Map();
     baseArtifacts = createMockBaseArtifacts();
@@ -201,14 +197,9 @@
             {id: 'fourth', artifacts: ['AnchorElements']},
           ],
         },
-<<<<<<< HEAD
         {},
         'navigation'
-      ).config;
-=======
-        {gatherMode: 'navigation'}
       )).config;
->>>>>>> cec61a03
 
       await run();
       const navigations = mocks.navigationMock.gotoURL.mock.calls;
@@ -226,14 +217,9 @@
             {id: 'default', artifacts: ['FontSize']},
           ],
         },
-<<<<<<< HEAD
         {},
         'navigation'
-      ).config;
-=======
-        {gatherMode: 'navigation'}
       )).config;
->>>>>>> cec61a03
       mocks.navigationMock.gotoURL.mockReturnValue({
         requestedUrl,
         mainDocumentUrl: requestedUrl,
@@ -259,14 +245,9 @@
             {id: 'second', artifacts: ['ConsoleMessages']},
           ],
         },
-<<<<<<< HEAD
         {},
         'navigation'
-      ).config;
-=======
-        {gatherMode: 'navigation'}
       )).config;
->>>>>>> cec61a03
 
       // Both gatherers will error in these test conditions, but artifact errors
       // will be merged into single `artifacts` object.
@@ -285,14 +266,9 @@
             {id: 'second', artifacts: ['ConsoleMessages']},
           ],
         },
-<<<<<<< HEAD
         {},
         'navigation'
-      ).config;
-=======
-        {gatherMode: 'navigation'}
       )).config;
->>>>>>> cec61a03
 
       // Ensure the first real page load fails.
       mocks.navigationMock.gotoURL.mockImplementation((driver, url) => {
