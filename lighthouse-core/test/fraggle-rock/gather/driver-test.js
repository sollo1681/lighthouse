/**
 * @license Copyright 2020 The Lighthouse Authors. All Rights Reserved.
 * Licensed under the Apache License, Version 2.0 (the "License"); you may not use this file except in compliance with the License. You may obtain a copy of the License at http://www.apache.org/licenses/LICENSE-2.0
 * Unless required by applicable law or agreed to in writing, software distributed under the License is distributed on an "AS IS" BASIS, WITHOUT WARRANTIES OR CONDITIONS OF ANY KIND, either express or implied. See the License for the specific language governing permissions and limitations under the License.
 */

<<<<<<< HEAD

import {Driver} from '../../../fraggle-rock/gather/driver.js';
=======
import Driver from '../../../fraggle-rock/gather/driver.js';
>>>>>>> c88e88ba
import {fnAny} from '../../test-utils.js';

/** @type {Array<keyof LH.Gatherer.FRProtocolSession>} */
const DELEGATED_FUNCTIONS = [
  'hasNextProtocolTimeout',
  'getNextProtocolTimeout',
  'setNextProtocolTimeout',
  'on',
  'off',
  'sendCommand',
];

/** @type {LH.Puppeteer.Page} */
let page;
/** @type {LH.Puppeteer.Target} */
let pageTarget;
/** @type {LH.Puppeteer.CDPSession} */
let puppeteerSession;
/** @type {Driver} */
let driver;

beforeEach(() => {
  // @ts-expect-error - Individual mock functions are applied as necessary.
  page = {target: () => pageTarget, url: fnAny()};
  // @ts-expect-error - Individual mock functions are applied as necessary.
  pageTarget = {createCDPSession: () => puppeteerSession};
  // @ts-expect-error - Individual mock functions are applied as necessary.
  puppeteerSession = {on: fnAny(), off: fnAny(), send: fnAny(), emit: fnAny()};
  driver = new Driver(page);
});

for (const fnName of DELEGATED_FUNCTIONS) {
  describe(fnName, () => {
    it('should fail if called before connect', () => {
      expect(driver.defaultSession[fnName]).toThrow(/not connected/);
    });

    it('should use connected session for default', async () => {
      await driver.connect();
      if (!driver._session) throw new Error('Driver did not connect');

      /** @type {any} */
      const args = [1, {arg: 2}];
      const returnValue = {foo: 'bar'};
      driver._session[fnName] = fnAny().mockReturnValue(returnValue);
      // @ts-expect-error - typescript can't handle this union type.
      const actualResult = driver.defaultSession[fnName](...args);
      expect(driver._session[fnName]).toHaveBeenCalledWith(...args);
      expect(actualResult).toEqual(returnValue);
    });
  });
}

describe('.url', () => {
  it('should return the page url', async () => {
    page.url = fnAny().mockReturnValue('https://example.com');
    expect(await driver.url()).toEqual('https://example.com');
  });
});

describe('.executionContext', () => {
  it('should fail if called before connect', () => {
    expect(() => driver.executionContext).toThrow();
  });

  it('should create an execution context on connect', async () => {
    await driver.connect();
    expect(driver.executionContext).toBeTruthy();
  });
});

describe('.fetcher', () => {
  it('should fail if called before connect', () => {
    expect(() => driver.fetcher).toThrow();
  });

  it('should create a fetcher on connect', async () => {
    await driver.connect();
    expect(driver.fetcher).toBeTruthy();
  });
});

describe('.disconnect', () => {
  it('should do nothing if called before connect', async () => {
    await driver.disconnect();
  });

  it('should invoke session dispose', async () => {
    await driver.connect();
    const dispose = driver.defaultSession.dispose = fnAny();
    await driver.disconnect();
    expect(dispose).toHaveBeenCalled();
  });
});<|MERGE_RESOLUTION|>--- conflicted
+++ resolved
@@ -4,12 +4,7 @@
  * Unless required by applicable law or agreed to in writing, software distributed under the License is distributed on an "AS IS" BASIS, WITHOUT WARRANTIES OR CONDITIONS OF ANY KIND, either express or implied. See the License for the specific language governing permissions and limitations under the License.
  */
 
-<<<<<<< HEAD
-
 import {Driver} from '../../../fraggle-rock/gather/driver.js';
-=======
-import Driver from '../../../fraggle-rock/gather/driver.js';
->>>>>>> c88e88ba
 import {fnAny} from '../../test-utils.js';
 
 /** @type {Array<keyof LH.Gatherer.FRProtocolSession>} */
