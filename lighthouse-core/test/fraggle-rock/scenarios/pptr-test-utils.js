/**
 * @license Copyright 2021 The Lighthouse Authors. All Rights Reserved.
 * Licensed under the Apache License, Version 2.0 (the "License"); you may not use this file except in compliance with the License. You may obtain a copy of the License at http://www.apache.org/licenses/LICENSE-2.0
 * Unless required by applicable law or agreed to in writing, software distributed under the License is distributed on an "AS IS" BASIS, WITHOUT WARRANTIES OR CONDITIONS OF ANY KIND, either express or implied. See the License for the specific language governing permissions and limitations under the License.
 */

import {beforeAll, beforeEach, afterAll, afterEach} from '@jest/globals';
import puppeteer from 'puppeteer-core';
import {getChromePath} from 'chrome-launcher';

import {Server} from '../../../../lighthouse-cli/test/fixtures/static-server.js';

/** @typedef {InstanceType<typeof import('../../../../lighthouse-cli/test/fixtures/static-server.js').Server>} StaticServer */

/**
 * Some audits can be notApplicable based on machine timing information.
 * Exclude these audits from applicability comparisons.
 */
const FLAKY_AUDIT_IDS_APPLICABILITY = new Set([
  'long-tasks', // Depends on whether the longest task takes <50ms.
  'screenshot-thumbnails', // Depends on OS whether frames happen to be generated on non-visual timespan changes.
  'layout-shift-elements', // Depends on if the JS takes too long after input to be ignored for layout shift.
]);

function createTestState() {
  /** @param {string} name @return {any} */
  const any = name => new Proxy({}, {get: () => {
    throw new Error(`${name} used without invoking \`state.beforeAll\``);
  }});

  return {
    browser: /** @type {LH.Puppeteer.Browser} */ (any('browser')),
    page: /** @type {LH.Puppeteer.Page} */ (any('page')),
    server: /** @type {StaticServer} */ (any('server')),
    secondaryServer: /** @type {StaticServer} */ (any('server')),
    serverBaseUrl: '',
    secondaryServerBaseUrl: '',

    installSetupAndTeardownHooks() {
      beforeAll(async () => {
        this.server = new Server();
        this.secondaryServer = new Server();
        await this.server.listen(0, '127.0.0.1');
        await this.secondaryServer.listen(0, '127.0.0.1');
        this.serverBaseUrl = `http://localhost:${this.server.getPort()}`;
        this.secondaryServerBaseUrl = `http://localhost:${this.secondaryServer.getPort()}`;
        this.browser = await puppeteer.launch({
          headless: true,
<<<<<<< HEAD
          ignoreDefaultArgs: ['--enable-automation'],
          executablePath: process.env.CHROME_PATH,
=======
          executablePath: getChromePath(),
          ignoreDefaultArgs: ['--enable-automation'],
>>>>>>> e776c862
        });
      });

      beforeEach(async () => {
        this.page = await this.browser.newPage();
      });

      afterEach(async () => {
        await this.page.close();
      });

      afterAll(async () => {
        await this.browser.close();
        await this.server.close();
        await this.secondaryServer.close();
      });
    },
  };
}

/**
 * @param {LH.Result} lhr
 */
function getAuditsBreakdown(lhr) {
  const auditResults = Object.values(lhr.audits);
  const irrelevantDisplayModes = new Set(['notApplicable', 'manual']);
  const applicableAudits = auditResults.filter(
    audit => !irrelevantDisplayModes.has(audit.scoreDisplayMode)
  );

  const notApplicableAudits = auditResults.filter(
    audit => (
      audit.scoreDisplayMode === 'notApplicable' &&
      !FLAKY_AUDIT_IDS_APPLICABILITY.has(audit.id)
    )
  );

  const informativeAudits = applicableAudits.filter(
    audit => audit.scoreDisplayMode === 'informative'
  );

  const erroredAudits = applicableAudits.filter(
    audit => audit.score === null && audit && !informativeAudits.includes(audit)
  );

  const failedAudits = applicableAudits.filter(audit => audit.score !== null && audit.score < 1);

  return {auditResults, erroredAudits, failedAudits, notApplicableAudits};
}

export {
  createTestState,
  getAuditsBreakdown,
};<|MERGE_RESOLUTION|>--- conflicted
+++ resolved
@@ -46,13 +46,8 @@
         this.secondaryServerBaseUrl = `http://localhost:${this.secondaryServer.getPort()}`;
         this.browser = await puppeteer.launch({
           headless: true,
-<<<<<<< HEAD
-          ignoreDefaultArgs: ['--enable-automation'],
-          executablePath: process.env.CHROME_PATH,
-=======
           executablePath: getChromePath(),
           ignoreDefaultArgs: ['--enable-automation'],
->>>>>>> e776c862
         });
       });
 
