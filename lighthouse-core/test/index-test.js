--- conflicted
+++ resolved
@@ -6,14 +6,9 @@
 
 import {strict as assert} from 'assert';
 
-<<<<<<< HEAD
 import lighthouse, {getAuditList, legacyNavigation, traceCategories} from '../index.js';
-import {LH_ROOT, readJson} from '../../root.js';
-=======
-import lighthouse from '../index.js';
 import {LH_ROOT} from '../../root.js';
 import {readJson} from './test-utils.js';
->>>>>>> 6680d231
 
 const pkg = readJson('package.json');
 
