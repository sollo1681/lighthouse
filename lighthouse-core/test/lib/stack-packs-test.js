--- conflicted
+++ resolved
@@ -7,18 +7,10 @@
 import lighthouseStackPacksDep from 'lighthouse-stack-packs';
 
 import stackPacksLib from '../../lib/stack-packs.js';
-<<<<<<< HEAD
-import defaultConfig from '../../config/default-config.js';
 import {initializeConfig} from '../../fraggle-rock/config/config.js';
 
-function getAuditIds() {
-  const {config} = initializeConfig(defaultConfig, {gatherMode: 'navigation'});
-=======
-import Config from '../../config/config.js';
-
 async function getAuditIds() {
-  const config = await Config.fromJson();
->>>>>>> 3f8d598a
+  const {config} = await initializeConfig(undefined, {gatherMode: 'navigation'});
   return config.audits.map(a => a.implementation.meta.id);
 }
 
