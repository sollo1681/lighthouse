/**
 * @license Copyright 2016 The Lighthouse Authors. All Rights Reserved.
 * Licensed under the Apache License, Version 2.0 (the "License"); you may not use this file except in compliance with the License. You may obtain a copy of the License at http://www.apache.org/licenses/LICENSE-2.0
 * Unless required by applicable law or agreed to in writing, software distributed under the License is distributed on an "AS IS" BASIS, WITHOUT WARRANTIES OR CONDITIONS OF ANY KIND, either express or implied. See the License for the specific language governing permissions and limitations under the License.
 */
'use strict';

const log = require('lighthouse-logger');
const NetworkRecords = require('../computed/network-records.js');
const {getPageLoadError} = require('../lib/navigation-error.js');
const emulation = require('../lib/emulation.js');
const constants = require('../config/constants.js');
const format = require('../../shared/localization/format.js');
const {getBenchmarkIndex, getEnvironmentWarnings} = require('./driver/environment.js');
const prepare = require('./driver/prepare.js');
const storage = require('./driver/storage.js');
const navigation = require('./driver/navigation.js');
const serviceWorkers = require('./driver/service-workers.js');
const WebAppManifest = require('./gatherers/web-app-manifest.js');
const InstallabilityErrors = require('./gatherers/installability-errors.js');
const NetworkUserAgent = require('./gatherers/network-user-agent.js');
const Stacks = require('./gatherers/stacks.js');
const {finalizeArtifacts} = require('../fraggle-rock/gather/base-artifacts.js');

/** @typedef {import('../gather/driver.js')} Driver */
/** @typedef {import('../lib/arbitrary-equality-map.js')} ArbitraryEqualityMap */

/**
 * Each entry in each gatherer result array is the output of a gatherer phase:
 * `beforePass`, `pass`, and `afterPass`. Flattened into an `LH.Artifacts` in
 * `collectArtifacts`.
 * @typedef {Record<keyof LH.GathererArtifacts, Array<LH.Gatherer.PhaseResult>>} GathererResults
 */
/** @typedef {Array<[keyof GathererResults, GathererResults[keyof GathererResults]]>} GathererResultsEntries */

/**
 * Class that drives browser to load the page and runs gatherer lifecycle hooks.
 */
class GatherRunner {
  /**
   * Loads about:blank and waits there briefly. Since a Page.reload command does
   * not let a service worker take over, we navigate away and then come back to
   * reload. We do not `waitForLoad` on about:blank since a page load event is
   * never fired on it.
   * @param {Driver} driver
   * @param {string=} url
   * @return {Promise<void>}
   */
  static async loadBlank(driver, url = constants.defaultPassConfig.blankPage) {
    const status = {msg: 'Resetting state with about:blank', id: 'lh:gather:loadBlank'};
    log.time(status);
    await navigation.gotoURL(driver, url, {waitUntil: ['navigated']});
    log.timeEnd(status);
  }

  /**
   * Loads options.url with specified options. If the main document URL
   * redirects, options.url will be updated accordingly. As such, options.url
   * will always represent the post-redirected URL. options.requestedUrl is the
   * pre-redirect starting URL. If the navigation errors with "expected" errors such as
   * NO_FCP, a `navigationError` is returned.
   * @param {Driver} driver
   * @param {LH.Gatherer.PassContext} passContext
   * @return {Promise<{navigationError?: LH.LighthouseError}>}
   */
  static async loadPage(driver, passContext) {
    const status = {
      msg: 'Loading page & waiting for onload',
      id: `lh:gather:loadPage-${passContext.passConfig.passName}`,
    };
    log.time(status);
    try {
      const requestedUrl = passContext.url;
      const {finalUrl, warnings} = await navigation.gotoURL(driver, requestedUrl, {
        waitUntil: passContext.passConfig.recordTrace ?
          ['load', 'fcp'] : ['load'],
        debugNavigation: passContext.settings.debugNavigation,
        maxWaitForFcp: passContext.settings.maxWaitForFcp,
        maxWaitForLoad: passContext.settings.maxWaitForLoad,
        ...passContext.passConfig,
      });
      passContext.url = finalUrl;
      if (passContext.passConfig.loadFailureMode === 'fatal') {
        passContext.LighthouseRunWarnings.push(...warnings);
      }
    } catch (err) {
      // If it's one of our loading-based LHErrors, we'll treat it as a page load error.
      if (err.code === 'NO_FCP' || err.code === 'PAGE_HUNG') {
        return {navigationError: err};
      }

      throw err;
    } finally {
      log.timeEnd(status);
    }

    return {};
  }

  /**
<<<<<<< HEAD
   * Reject if the gathering terminates due to the CDP target crashing, etc
   * @param {Driver} driver
   * @return {Promise<void>}
   */
  static async getGatherTerminatedPromise(driver) {
    /** @param {number} ms */
    const wait = ms => new Promise(resolve => setTimeout(resolve, ms));

    return new Promise((_, reject) => {
      driver.on('Inspector.targetCrashed', async _ => {
        await wait(1000);
        reject(new LHError(LHError.errors.TARGET_CRASHED));
      });
      // In case of crash, detached fires after targetCrashed, so we'll exit with the crash code
      // Detachment happens (in non-crash cases) when the browser tab is closed or unexpected connection failure.
      driver.on('Inspector.detached', async _ => {
        await wait(1000);
        reject(new LHError(LHError.errors.TARGET_DETACHED));
      });
    });
=======
   * Rejects if any open tabs would share a service worker with the target URL.
   * This includes the target tab, so navigation to something like about:blank
   * should be done before calling.
   * @param {LH.Gatherer.FRProtocolSession} session
   * @param {string} pageUrl
   * @return {Promise<void>}
   */
  static assertNoSameOriginServiceWorkerClients(session, pageUrl) {
    /** @type {Array<LH.Crdp.ServiceWorker.ServiceWorkerRegistration>} */
    let registrations;
    /** @type {Array<LH.Crdp.ServiceWorker.ServiceWorkerVersion>} */
    let versions;

    return serviceWorkers.getServiceWorkerRegistrations(session)
      .then(data => {
        registrations = data.registrations;
      })
      .then(_ => serviceWorkers.getServiceWorkerVersions(session))
      .then(data => {
        versions = data.versions;
      })
      .then(_ => {
        const origin = new URL(pageUrl).origin;

        registrations
          .filter(reg => {
            const swOrigin = new URL(reg.scopeURL).origin;

            return origin === swOrigin;
          })
          .forEach(reg => {
            versions.forEach(ver => {
              // Ignore workers unaffiliated with this registration
              if (ver.registrationId !== reg.registrationId) {
                return;
              }

              // Throw if service worker for this origin has active controlledClients.
              if (ver.controlledClients && ver.controlledClients.length > 0) {
                throw new Error('You probably have multiple tabs open to the same origin.');
              }
            });
          });
      });
>>>>>>> 05e6713f
  }

  /**
   * @param {Driver} driver
   * @param {{requestedUrl: string, settings: LH.Config.Settings}} options
   * @return {Promise<void>}
   */
  static async setupDriver(driver, options) {
    const status = {msg: 'Initializing…', id: 'lh:gather:setupDriver'};
    log.time(status);
    const session = driver.defaultSession;

    // Assert no service workers are still installed, so we test that they would actually be installed for a new user.
    await GatherRunner.assertNoSameOriginServiceWorkerClients(session, options.requestedUrl);

    await prepare.prepareTargetForNavigationMode(driver, options.settings);

    log.timeEnd(status);
  }

  /**
   * Reset browser state where needed and release the connection.
   * @param {Driver} driver
   * @param {{requestedUrl: string, settings: LH.Config.Settings}} options
   * @return {Promise<void>}
   */
  static async disposeDriver(driver, options) {
    const status = {msg: 'Disconnecting from browser...', id: 'lh:gather:disconnect'};

    log.time(status);
    try {
      // If storage was cleared for the run, clear at the end so Lighthouse specifics aren't cached.
      const session = driver.defaultSession;
      const resetStorage = !options.settings.disableStorageReset;
      if (resetStorage) await storage.clearDataForOrigin(session, options.requestedUrl);

      // Disable fetcher, in case a gatherer enabled it.
      // This cleanup should be removed once the only usage of
      // fetcher (fetching arbitrary URLs) is replaced by new protocol support.
      await driver.fetcher.disable();

      await driver.disconnect();
    } catch (err) {
      // Ignore disconnecting error if browser was already closed.
      // See https://github.com/GoogleChrome/lighthouse/issues/1583
      if (!(/close\/.*status: (500|404)$/.test(err.message))) {
        log.error('GatherRunner disconnect', err.message);
      }
    }
    log.timeEnd(status);
  }

  /**
   * Beging recording devtoolsLog and trace (if requested).
   * @param {LH.Gatherer.PassContext} passContext
   * @return {Promise<void>}
   */
  static async beginRecording(passContext) {
    const status = {msg: 'Beginning devtoolsLog and trace', id: 'lh:gather:beginRecording'};
    log.time(status);

    const {driver, passConfig, settings} = passContext;

    // Always record devtoolsLog
    await driver.beginDevtoolsLog();

    if (passConfig.recordTrace) {
      await driver.beginTrace(settings);
    }

    log.timeEnd(status);
  }

  /**
   * End recording devtoolsLog and trace (if requested), returning an
   * `LH.Gatherer.LoadData` with the recorded data.
   * @param {LH.Gatherer.PassContext} passContext
   * @return {Promise<LH.Gatherer.LoadData>}
   */
  static async endRecording(passContext) {
    const {driver, passConfig} = passContext;

    let trace;
    if (passConfig.recordTrace) {
      const status = {msg: 'Gathering trace', id: `lh:gather:getTrace`};
      log.time(status);
      trace = await driver.endTrace();
      log.timeEnd(status);
    }

    const status = {
      msg: 'Gathering devtoolsLog & network records',
      id: `lh:gather:getDevtoolsLog`,
    };
    log.time(status);
    const devtoolsLog = driver.endDevtoolsLog();
    const networkRecords = await NetworkRecords.request(devtoolsLog, passContext);
    log.timeEnd(status);

    return {
      networkRecords,
      devtoolsLog,
      trace,
    };
  }

  /**
   * Run beforePass() on gatherers.
   * @param {LH.Gatherer.PassContext} passContext
   * @param {Partial<GathererResults>} gathererResults
   * @return {Promise<void>}
   */
  static async beforePass(passContext, gathererResults) {
    const bpStatus = {msg: `Running beforePass methods`, id: `lh:gather:beforePass`};
    log.time(bpStatus, 'verbose');

    for (const gathererDefn of passContext.passConfig.gatherers) {
      const gatherer = gathererDefn.instance;
      const status = {
        msg: `Gathering setup: ${gatherer.name}`,
        id: `lh:gather:beforePass:${gatherer.name}`,
      };
      log.time(status, 'verbose');
      const artifactPromise = Promise.resolve().then(_ => gatherer.beforePass(passContext));
      gathererResults[gatherer.name] = [artifactPromise];
      await artifactPromise.catch(() => {});
      log.timeEnd(status);
    }
    log.timeEnd(bpStatus);
  }

  /**
   * Run pass() on gatherers.
   * @param {LH.Gatherer.PassContext} passContext
   * @param {Partial<GathererResults>} gathererResults
   * @return {Promise<void>}
   */
  static async pass(passContext, gathererResults) {
    const config = passContext.passConfig;
    const gatherers = config.gatherers;

    const pStatus = {msg: `Running pass methods`, id: `lh:gather:pass`};
    log.time(pStatus, 'verbose');

    for (const gathererDefn of gatherers) {
      const gatherer = gathererDefn.instance;
      const status = {
        msg: `Gathering in-page: ${gatherer.name}`,
        id: `lh:gather:pass:${gatherer.name}`,
      };
      log.time(status);
      const artifactPromise = Promise.resolve().then(_ => gatherer.pass(passContext));

      const gathererResult = gathererResults[gatherer.name] || [];
      gathererResult.push(artifactPromise);
      gathererResults[gatherer.name] = gathererResult;
      await artifactPromise.catch(() => {});
    }

    log.timeEnd(pStatus);
  }

  /**
   * Run afterPass() on gatherers.
   * @param {LH.Gatherer.PassContext} passContext
   * @param {LH.Gatherer.LoadData} loadData
   * @param {Partial<GathererResults>} gathererResults
   * @return {Promise<void>}
   */
  static async afterPass(passContext, loadData, gathererResults) {
    const driver = passContext.driver;
    const config = passContext.passConfig;
    const gatherers = config.gatherers;

    const apStatus = {msg: `Running afterPass methods`, id: `lh:gather:afterPass`};
    log.time(apStatus, 'verbose');

    // Some gatherers scroll the page which can cause unexpected results for other gatherers.
    // We reset the scroll position in between each gatherer.
    const scrollPosition = await driver.getScrollPosition();

    for (const gathererDefn of gatherers) {
      const gatherer = gathererDefn.instance;
      const status = {
        msg: `Gathering: ${gatherer.name}`,
        id: `lh:gather:afterPass:${gatherer.name}`,
      };
      log.time(status);

      const artifactPromise = Promise.resolve()
        .then(_ => gatherer.afterPass(passContext, loadData));

      const gathererResult = gathererResults[gatherer.name] || [];
      gathererResult.push(artifactPromise);
      gathererResults[gatherer.name] = gathererResult;
      await artifactPromise.catch(() => {});
      await driver.scrollTo(scrollPosition);
      log.timeEnd(status);
    }
    log.timeEnd(apStatus);
  }

  /**
   * Takes the results of each gatherer phase for each gatherer and uses the
   * last produced value (that's not undefined) as the artifact for that
   * gatherer. If an error was rejected from a gatherer phase,
   * uses that error object as the artifact instead.
   * @param {Partial<GathererResults>} gathererResults
   * @return {Promise<{artifacts: Partial<LH.GathererArtifacts>}>}
   */
  static async collectArtifacts(gathererResults) {
    /** @type {Partial<LH.GathererArtifacts>} */
    const gathererArtifacts = {};

    const resultsEntries = /** @type {GathererResultsEntries} */ (Object.entries(gathererResults));
    for (const [gathererName, phaseResultsPromises] of resultsEntries) {
      try {
        const phaseResults = await Promise.all(phaseResultsPromises);
        // Take the last defined pass result as artifact. If none are defined, the undefined check below handles it.
        const definedResults = phaseResults.filter(element => element !== undefined);
        const artifact = definedResults[definedResults.length - 1];
        // @ts-expect-error tsc can't yet express that gathererName is only a single type in each iteration, not a union of types.
        gathererArtifacts[gathererName] = artifact;
      } catch (err) {
        // Return error to runner to handle turning it into an error audit.
        gathererArtifacts[gathererName] = err;
      }

      if (gathererArtifacts[gathererName] === undefined) {
        throw new Error(`${gathererName} failed to provide an artifact.`);
      }
    }

    return {
      artifacts: gathererArtifacts,
    };
  }

  /**
   * Return an initialized but mostly empty set of base artifacts, to be
   * populated as the run continues.
   * @param {{driver: Driver, requestedUrl: string, settings: LH.Config.Settings}} options
   * @return {Promise<LH.BaseArtifacts>}
   */
  static async initializeBaseArtifacts(options) {
    const hostUserAgent = (await options.driver.getBrowserVersion()).userAgent;

    // Whether Lighthouse was run on a mobile device (i.e. not on a desktop machine).
    const HostFormFactor = hostUserAgent.includes('Android') || hostUserAgent.includes('Mobile') ?
      'mobile' : 'desktop';

    return {
      fetchTime: (new Date()).toJSON(),
      LighthouseRunWarnings: [],
      HostFormFactor,
      HostUserAgent: hostUserAgent,
      NetworkUserAgent: '', // updated later
      BenchmarkIndex: 0, // updated later
      WebAppManifest: null, // updated later
      InstallabilityErrors: {errors: []}, // updated later
      Stacks: [], // updated later
      traces: {},
      devtoolsLogs: {},
      settings: options.settings,
      GatherContext: {gatherMode: 'navigation'},
      URL: {requestedUrl: options.requestedUrl, finalUrl: options.requestedUrl},
      Timing: [],
      PageLoadError: null,
    };
  }

  /**
   * Populates the important base artifacts from a fully loaded test page.
   * Currently must be run before `start-url` gatherer so that `WebAppManifest`
   * will be available to it.
   * @param {LH.Gatherer.PassContext} passContext
   */
  static async populateBaseArtifacts(passContext) {
    const status = {msg: 'Populate base artifacts', id: 'lh:gather:populateBaseArtifacts'};
    log.time(status);
    const baseArtifacts = passContext.baseArtifacts;

    // Copy redirected URL to artifact.
    baseArtifacts.URL.finalUrl = passContext.url;

    // Fetch the manifest, if it exists.
    baseArtifacts.WebAppManifest = await WebAppManifest.getWebAppManifest(
      passContext.driver.defaultSession, passContext.url);

    if (baseArtifacts.WebAppManifest) {
      baseArtifacts.InstallabilityErrors = await InstallabilityErrors.getInstallabilityErrors(
        passContext.driver.defaultSession);
    }

    baseArtifacts.Stacks = await Stacks.collectStacks(passContext.driver.executionContext);

    // Find the NetworkUserAgent actually used in the devtoolsLogs.
    const devtoolsLog = baseArtifacts.devtoolsLogs[passContext.passConfig.passName];
    baseArtifacts.NetworkUserAgent = NetworkUserAgent.getNetworkUserAgent(devtoolsLog);

    const environmentWarnings = getEnvironmentWarnings(passContext);
    baseArtifacts.LighthouseRunWarnings.push(...environmentWarnings);

    log.timeEnd(status);
  }

  /**
   * @param {Array<LH.Config.Pass>} passConfigs
   * @param {{driver: Driver, requestedUrl: string, settings: LH.Config.Settings, computedCache: Map<string, ArbitraryEqualityMap>}} options
   * @return {Promise<LH.Artifacts>}
   */
  static async run(passConfigs, options) {
    const driver = options.driver;

    /** @type {Partial<LH.GathererArtifacts>} */
    const artifacts = {};

    try {
      await driver.connect();
      // In the devtools/extension case, we can't still be on the site while trying to clear state
      // So we first navigate to about:blank, then apply our emulation & setup
      await GatherRunner.loadBlank(driver);

      const baseArtifacts = await GatherRunner.initializeBaseArtifacts(options);
      baseArtifacts.BenchmarkIndex = await getBenchmarkIndex(driver.executionContext);

      await GatherRunner.setupDriver(driver, options);

      let isFirstPass = true;
      for (const passConfig of passConfigs) {
        /** @type {LH.Gatherer.PassContext} */
        const passContext = {
          gatherMode: 'navigation',
          driver,
          url: options.requestedUrl,
          settings: options.settings,
          passConfig,
          baseArtifacts,
          computedCache: options.computedCache,
          LighthouseRunWarnings: baseArtifacts.LighthouseRunWarnings,
        };
        const passResults = await GatherRunner.runPass(passContext);
        Object.assign(artifacts, passResults.artifacts);

        // If we encountered a pageLoadError, don't try to keep loading the page in future passes.
        if (passResults.pageLoadError && passConfig.loadFailureMode === 'fatal') {
          baseArtifacts.PageLoadError = passResults.pageLoadError;
          break;
        }

        if (isFirstPass) {
          await GatherRunner.populateBaseArtifacts(passContext);
          isFirstPass = false;
        }

        // Disable fetcher for every pass, in case a gatherer enabled it.
        // Noop if fetcher was never enabled.
        // This cleanup should be removed once the only usage of
        // fetcher (fetching arbitrary URLs) is replaced by new protocol support.
        await driver.fetcher.disable();
      }

      await GatherRunner.disposeDriver(driver, options);
      return finalizeArtifacts(baseArtifacts, artifacts);
    } catch (err) {
      // Clean up on error. Don't await so that the root error, not a disposal error, is shown.
      GatherRunner.disposeDriver(driver, options);

      throw err;
    }
  }

  /**
   * Save the devtoolsLog and trace (if applicable) to baseArtifacts.
   * @param {LH.Gatherer.PassContext} passContext
   * @param {LH.Gatherer.LoadData} loadData
   * @param {string} passName
   */
  static _addLoadDataToBaseArtifacts(passContext, loadData, passName) {
    const baseArtifacts = passContext.baseArtifacts;
    baseArtifacts.devtoolsLogs[passName] = loadData.devtoolsLog;
    if (loadData.trace) baseArtifacts.traces[passName] = loadData.trace;
  }

  /**
   * Starting from about:blank, load the page and run gatherers for this pass.
   * @param {LH.Gatherer.PassContext} passContext
   * @return {Promise<{artifacts: Partial<LH.GathererArtifacts>, pageLoadError?: LH.LighthouseError}>}
   */
  static async runPass(passContext) {
    const status = {
      msg: `Running ${passContext.passConfig.passName} pass`,
      id: `lh:gather:runPass-${passContext.passConfig.passName}`,
      args: [passContext.passConfig.gatherers.map(g => g.instance.name).join(', ')],
    };
    log.time(status);

    /** @type {Partial<GathererResults>} */
    const gathererResults = {};
    const {driver, passConfig} = passContext;

    // Go to about:blank, set up, and run `beforePass()` on gatherers.
    await GatherRunner.loadBlank(driver, passConfig.blankPage);
    const {warnings} = await prepare.prepareTargetForIndividualNavigation(
      driver.defaultSession,
      passContext.settings,
      {
        url: passContext.url,
        disableStorageReset: !passConfig.useThrottling,
        disableThrottling: !passConfig.useThrottling,
        blockedUrlPatterns: passConfig.blockedUrlPatterns,
      }
    );
    passContext.LighthouseRunWarnings.push(...warnings);
    await GatherRunner.beforePass(passContext, gathererResults);

    // Navigate, start recording, and run `pass()` on gatherers.
    await GatherRunner.beginRecording(passContext);
    const {navigationError: possibleNavError} = await GatherRunner.loadPage(driver, passContext);
    await GatherRunner.pass(passContext, gathererResults);
    const loadData = await GatherRunner.endRecording(passContext);

    // Disable throttling so the afterPass analysis isn't throttled.
    await emulation.clearThrottling(driver.defaultSession);

    // In case of load error, save log and trace with an error prefix, return no artifacts for this pass.
    const pageLoadError = getPageLoadError(possibleNavError, {
      url: passContext.url,
      loadFailureMode: passConfig.loadFailureMode,
      networkRecords: loadData.networkRecords,
    });
    if (pageLoadError) {
      const localizedMessage = format.getFormatted(pageLoadError.friendlyMessage,
          passContext.settings.locale);
      log.error('GatherRunner', localizedMessage, passContext.url);

      passContext.LighthouseRunWarnings.push(pageLoadError.friendlyMessage);
      GatherRunner._addLoadDataToBaseArtifacts(passContext, loadData,
          `pageLoadError-${passConfig.passName}`);

      log.timeEnd(status);
      return {artifacts: {}, pageLoadError};
    }

    // If no error, save devtoolsLog and trace.
    GatherRunner._addLoadDataToBaseArtifacts(passContext, loadData, passConfig.passName);

    // Run `afterPass()` on gatherers and return collected artifacts.
    await GatherRunner.afterPass(passContext, loadData, gathererResults);
    const artifacts = GatherRunner.collectArtifacts(gathererResults);

    log.timeEnd(status);
    return artifacts;
  }
}

module.exports = GatherRunner;<|MERGE_RESOLUTION|>--- conflicted
+++ resolved
@@ -98,7 +98,6 @@
   }
 
   /**
-<<<<<<< HEAD
    * Reject if the gathering terminates due to the CDP target crashing, etc
    * @param {Driver} driver
    * @return {Promise<void>}
@@ -119,7 +118,9 @@
         reject(new LHError(LHError.errors.TARGET_DETACHED));
       });
     });
-=======
+  }
+
+  /**
    * Rejects if any open tabs would share a service worker with the target URL.
    * This includes the target tab, so navigation to something like about:blank
    * should be done before calling.
@@ -164,7 +165,6 @@
             });
           });
       });
->>>>>>> 05e6713f
   }
 
   /**
