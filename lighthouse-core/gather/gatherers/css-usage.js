--- conflicted
+++ resolved
@@ -5,17 +5,14 @@
  */
 'use strict';
 
-<<<<<<< HEAD
-import FRGatherer from '../../fraggle-rock/gather/base-gatherer.js';
-=======
-const log = require('lighthouse-logger');
-const FRGatherer = require('../../fraggle-rock/gather/base-gatherer.js');
-const Sentry = require('../../lib/sentry.js');
->>>>>>> df4d465d
-
 /**
  * @fileoverview Tracks unused CSS rules.
  */
+
+import FRGatherer from '../../fraggle-rock/gather/base-gatherer.js';
+import log from 'lighthouse-logger';
+import {Sentry} from '../../lib/sentry.js';
+
 class CSSUsage extends FRGatherer {
   constructor() {
     super();
