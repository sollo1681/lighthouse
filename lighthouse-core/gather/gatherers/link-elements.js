/**
 * @license Copyright 2018 The Lighthouse Authors. All Rights Reserved.
 * Licensed under the Apache License, Version 2.0 (the "License"); you may not use this file except in compliance with the License. You may obtain a copy of the License at http://www.apache.org/licenses/LICENSE-2.0
 * Unless required by applicable law or agreed to in writing, software distributed under the License is distributed on an "AS IS" BASIS, WITHOUT WARRANTIES OR CONDITIONS OF ANY KIND, either express or implied. See the License for the specific language governing permissions and limitations under the License.
 */
'use strict';

const LinkHeader = require('http-link-header');
const Gatherer = require('./gatherer.js');
const {URL} = require('../../lib/url-shim.js');
const NetworkAnalyzer = require('../../lib/dependency-graph/simulator/network-analyzer.js');
<<<<<<< HEAD
const LinkHeader = require('http-link-header');
const {getElementsInDocument} = require('../../lib/page-functions.js');
=======
const {getElementsInDocumentString, getNodeDetailsString} = require('../../lib/page-functions.js');
>>>>>>> b22b5099

/* globals HTMLLinkElement getNodeDetails */

/**
 * @fileoverview
 * This gatherer collects all the effect `link` elements, both in the page and declared in the
 * headers of the main resource.
 */

/**
 *
 * @param {string} url
 * @param {string} finalUrl
 * @return {string|null}
 */
function normalizeUrlOrNull(url, finalUrl) {
  try {
    return new URL(url, finalUrl).href;
  } catch (_) {
    return null;
  }
}

/**
 * @param {string|undefined} value
 * @return {LH.Artifacts.LinkElement['crossOrigin']}
 */
function getCrossoriginFromHeader(value) {
  if (value === 'anonymous') return 'anonymous';
  if (value === 'use-credentials') return 'use-credentials';
  return null;
}

/**
 * @return {LH.Artifacts['LinkElements']}
 */
/* istanbul ignore next */
function getLinkElementsInDOM() {
<<<<<<< HEAD
  const browserElements = getElementsInDocument('link');
=======
  /** @type {Array<HTMLOrSVGElement>} */
  // @ts-expect-error - getElementsInDocument put into scope via stringification
  const browserElements = getElementsInDocument('link'); // eslint-disable-line no-undef
>>>>>>> b22b5099
  /** @type {LH.Artifacts['LinkElements']} */
  const linkElements = [];

  for (const link of browserElements) {
    // We're only interested in actual LinkElements, not `<link>` tagName elements inside SVGs.
    // https://github.com/GoogleChrome/lighthouse/issues/9764
    if (!(link instanceof HTMLLinkElement)) continue;

    const hrefRaw = link.getAttribute('href') || '';
    const source = link.closest('head') ? 'head' : 'body';

    linkElements.push({
      rel: link.rel,
      href: link.href,
      hreflang: link.hreflang,
      as: link.as,
      crossOrigin: link.crossOrigin,
      hrefRaw,
      source,
      // @ts-expect-error - put into scope via stringification
      ...getNodeDetails(link),
    });
  }

  return linkElements;
}

class LinkElements extends Gatherer {
  /**
   * @param {LH.Gatherer.PassContext} passContext
   * @return {Promise<LH.Artifacts['LinkElements']>}
   */
  static getLinkElementsInDOM(passContext) {
    // We'll use evaluateAsync because the `node.getAttribute` method doesn't actually normalize
    // the values like access from JavaScript does.
<<<<<<< HEAD
    return passContext.driver.evaluate(getLinkElementsInDOM, {
      useIsolation: true,
      deps: [getElementsInDocument],
    });
=======
    return passContext.driver.evaluateAsync(`(() => {
      ${getElementsInDocumentString};
      ${getLinkElementsInDOM};
      ${getNodeDetailsString};

      return getLinkElementsInDOM();
    })()`, {useIsolation: true});
>>>>>>> b22b5099
  }

  /**
   * @param {LH.Gatherer.PassContext} passContext
   * @param {LH.Gatherer.LoadData} loadData
   * @return {LH.Artifacts['LinkElements']}
   */
  static getLinkElementsInHeaders(passContext, loadData) {
    const finalUrl = passContext.url;
    const records = loadData.networkRecords;
    const mainDocument = NetworkAnalyzer.findMainDocument(records, finalUrl);

    /** @type {LH.Artifacts['LinkElements']} */
    const linkElements = [];

    for (const header of mainDocument.responseHeaders) {
      if (header.name.toLowerCase() !== 'link') continue;

      for (const link of LinkHeader.parse(header.value).refs) {
        linkElements.push({
          rel: link.rel || '',
          href: normalizeUrlOrNull(link.uri, finalUrl),
          hrefRaw: link.uri || '',
          hreflang: link.hreflang || '',
          as: link.as || '',
          crossOrigin: getCrossoriginFromHeader(link.crossorigin),
          source: 'headers',
          devtoolsNodePath: '',
          selector: '',
          nodeLabel: '',
          boundingRect: null,
          snippet: '',
        });
      }
    }

    return linkElements;
  }

  /**
   * @param {LH.Gatherer.PassContext} passContext
   * @param {LH.Gatherer.LoadData} loadData
   * @return {Promise<LH.Artifacts['LinkElements']>}
   */
  async afterPass(passContext, loadData) {
    const fromDOM = await LinkElements.getLinkElementsInDOM(passContext);
    const fromHeaders = LinkElements.getLinkElementsInHeaders(passContext, loadData);
    const linkElements = fromDOM.concat(fromHeaders);

    for (const link of linkElements) {
      // Normalize the rel for easy consumption/filtering
      link.rel = link.rel.toLowerCase();
    }

    return linkElements;
  }
}

module.exports = LinkElements;<|MERGE_RESOLUTION|>--- conflicted
+++ resolved
@@ -9,12 +9,7 @@
 const Gatherer = require('./gatherer.js');
 const {URL} = require('../../lib/url-shim.js');
 const NetworkAnalyzer = require('../../lib/dependency-graph/simulator/network-analyzer.js');
-<<<<<<< HEAD
-const LinkHeader = require('http-link-header');
-const {getElementsInDocument} = require('../../lib/page-functions.js');
-=======
-const {getElementsInDocumentString, getNodeDetailsString} = require('../../lib/page-functions.js');
->>>>>>> b22b5099
+const {getElementsInDocument, getNodeDetailsString} = require('../../lib/page-functions.js');
 
 /* globals HTMLLinkElement getNodeDetails */
 
@@ -53,13 +48,8 @@
  */
 /* istanbul ignore next */
 function getLinkElementsInDOM() {
-<<<<<<< HEAD
-  const browserElements = getElementsInDocument('link');
-=======
   /** @type {Array<HTMLOrSVGElement>} */
-  // @ts-expect-error - getElementsInDocument put into scope via stringification
   const browserElements = getElementsInDocument('link'); // eslint-disable-line no-undef
->>>>>>> b22b5099
   /** @type {LH.Artifacts['LinkElements']} */
   const linkElements = [];
 
@@ -95,20 +85,13 @@
   static getLinkElementsInDOM(passContext) {
     // We'll use evaluateAsync because the `node.getAttribute` method doesn't actually normalize
     // the values like access from JavaScript does.
-<<<<<<< HEAD
     return passContext.driver.evaluate(getLinkElementsInDOM, {
       useIsolation: true,
-      deps: [getElementsInDocument],
+      deps: [
+        getNodeDetailsString,
+        getElementsInDocument,
+      ],
     });
-=======
-    return passContext.driver.evaluateAsync(`(() => {
-      ${getElementsInDocumentString};
-      ${getLinkElementsInDOM};
-      ${getNodeDetailsString};
-
-      return getLinkElementsInDOM();
-    })()`, {useIsolation: true});
->>>>>>> b22b5099
   }
 
   /**
