/**
 * @license Copyright 2022 The Lighthouse Authors. All Rights Reserved.
 * Licensed under the Apache License, Version 2.0 (the "License"); you may not use this file except in compliance with the License. You may obtain a copy of the License at http://www.apache.org/licenses/LICENSE-2.0
 * Unless required by applicable law or agreed to in writing, software distributed under the License is distributed on an "AS IS" BASIS, WITHOUT WARRANTIES OR CONDITIONS OF ANY KIND, either express or implied. See the License for the specific language governing permissions and limitations under the License.
 */
'use strict';

const FRGatherer = require('../../fraggle-rock/gather/base-gatherer.js');

/**
 * @template T, U
 * @param {Array<T>} values
 * @param {(value: T) => Promise<U>} promiseMapper
 * @param {boolean} runInSeries
 * @return {Promise<Array<U>>}
 */
async function runInSeriesOrParallel(values, promiseMapper, runInSeries) {
  if (runInSeries) {
    const results = [];
    for (const value of values) {
      const result = await promiseMapper(value);
      results.push(result);
    }
    return results;
  } else {
    const promises = values.map(promiseMapper);
    return await Promise.all(promises);
  }
}

/**
 * @param {LH.Crdp.Debugger.ScriptParsedEvent} script
 */
function shouldIgnoreScript(script) {
  return script.hasSourceURL && [
    '_lighthouse-eval.js',
    '__puppeteer_evaluation_script__',
  ].includes(script.url);
}

/**
 * @fileoverview Gets JavaScript file contents.
 */
class Scripts extends FRGatherer {
  /** @type {LH.Gatherer.GathererMeta} */
  meta = {
    supportedModes: ['timespan', 'navigation'],
  };

  /** @type {LH.Crdp.Debugger.ScriptParsedEvent[]} */
  _scriptParsedEvents = [];

  /** @type {Array<string | undefined>} */
  _scriptContents = [];

  /** @type {Array<string | undefined>} */
  _scriptFrameUrls = [];

  /** @type {Map<string, string>} */
  _frameIdToUrl = new Map();

  /** @type {string|null|undefined} */
  _mainSessionId = null;

  constructor() {
    super();
<<<<<<< HEAD
    this.onProtocolMessage = this.onProtocolMessage.bind(this);
    this.onFrameNavigated = this.onFrameNavigated.bind(this);
=======
    this.onScriptParsed = this.onScriptParsed.bind(this);
>>>>>>> 1d6ee0ef
  }

  /**
   * @param {LH.Crdp.Debugger.ScriptParsedEvent} params
   */
<<<<<<< HEAD
  onProtocolMessage(event) {
    // Go read the comments in network-recorder.js _findRealRequestAndSetSession.
    let sessionId = event.sessionId;
    if (this._mainSessionId === null) {
      this._mainSessionId = sessionId;
    }
    if (this._mainSessionId === sessionId) {
      sessionId = undefined;
    }

    // We want to ignore scripts from OOPIFs. In reality, this does more than block just OOPIFs,
    // it also blocks scripts from the same origin but that happen to run in a different process,
    // like a worker.
    if (event.method === 'Debugger.scriptParsed' && !sessionId) {
      if (!shouldIgnoreScript(event.params)) {
        this._scriptParsedEvents.push(event.params);
        this._scriptFrameUrls.push(
          event.params.executionContextAuxData?.frameId ?
            this._frameIdToUrl.get(event.params.executionContextAuxData?.frameId) :
            undefined
        );
      }
=======
  onScriptParsed(params) {
    if (!isLighthouseRuntimeEvaluateScript(params)) {
      this._scriptParsedEvents.push(params);
>>>>>>> 1d6ee0ef
    }
  }

  /**
   * @param {LH.Crdp.Page.FrameNavigatedEvent} event
   */
  onFrameNavigated(event) {
    this._frameIdToUrl.set(event.frame.id, event.frame.url);
  }

  /**
   * @param {LH.Gatherer.FRTransitionalContext} context
   */
  async startInstrumentation(context) {
    const session = context.driver.defaultSession;
    session.on('Debugger.scriptParsed', this.onScriptParsed);
    await session.sendCommand('Debugger.enable');
    await session.sendCommand('Page.enable');
    session.on('Page.frameNavigated', this.onFrameNavigated);
  }

  /**
   * @param {LH.Gatherer.FRTransitionalContext} context
   */
  async stopInstrumentation(context) {
    const session = context.driver.defaultSession;
    const formFactor = context.baseArtifacts.HostFormFactor;

    session.off('Debugger.scriptParsed', this.onScriptParsed);

    // Without this line the Debugger domain will be off in FR runner,
    // because only the legacy gatherer has special handling for multiple,
    // overlapped enabled/disable calls.
    await session.sendCommand('Debugger.enable');

    // If run on a mobile device, be sensitive to memory limitations and only
    // request one at a time.
    this._scriptContents = await runInSeriesOrParallel(
      this._scriptParsedEvents,
      ({scriptId}) => {
        return session.sendCommand('Debugger.getScriptSource', {scriptId})
          .then((resp) => resp.scriptSource)
          .catch(() => undefined);
      },
      formFactor === 'mobile' /* runInSeries */
    );
    await session.sendCommand('Debugger.disable');
    await session.sendCommand('Page.disable');
    session.off('Page.frameNavigated', this.onFrameNavigated);
  }

  async getArtifact() {
    /** @type {LH.Artifacts['Scripts']} */
    const scripts = this._scriptParsedEvents.map((event, i) => {
      // 'embedderName' and 'url' are confusingly named, so we rewrite them here.
      // On the protocol, 'embedderName' always refers to the URL of the script (or HTML if inline).
      // Same for 'url' ... except, magic "sourceURL=" comments will override the value.
      // It's nice to display the user-provided value in Lighthouse, so we add a field 'name'
      // to make it clear this is for presentational purposes.
      // See https://chromium-review.googlesource.com/c/v8/v8/+/2317310
      let name = event.url;
      // embedderName is optional on the protocol because backends like Node may not set it.
      // For our purposes, it is always set. But just in case it isn't... fallback to the url.
      let url = event.embedderName || event.url;

      // Some eval'd scripts may not have a name or url, so let's set them.
      if (!name) name = '<eval script>';
      if (!url && event.stackTrace?.callFrames.length) url = event.stackTrace.callFrames[0].url;
      if (!url) url = this._scriptFrameUrls[i] || '';

      return {
        name,
        ...event,
        url,
        content: this._scriptContents[i],
      };
    })
    // If we can't name a script or know its url, just ignore it.
    .filter(script => script.name && script.url)
    // This is a script with unknown origin, but seems to come from Puppeteer.
    .filter(script => script.content !== '(function(e) { console.log(e.type, e); })');

    return scripts;
  }
}

module.exports = Scripts;<|MERGE_RESOLUTION|>--- conflicted
+++ resolved
@@ -64,45 +64,21 @@
 
   constructor() {
     super();
-<<<<<<< HEAD
-    this.onProtocolMessage = this.onProtocolMessage.bind(this);
     this.onFrameNavigated = this.onFrameNavigated.bind(this);
-=======
     this.onScriptParsed = this.onScriptParsed.bind(this);
->>>>>>> 1d6ee0ef
   }
 
   /**
-   * @param {LH.Crdp.Debugger.ScriptParsedEvent} params
+   * @param {LH.Crdp.Debugger.ScriptParsedEvent} event
    */
-<<<<<<< HEAD
-  onProtocolMessage(event) {
-    // Go read the comments in network-recorder.js _findRealRequestAndSetSession.
-    let sessionId = event.sessionId;
-    if (this._mainSessionId === null) {
-      this._mainSessionId = sessionId;
-    }
-    if (this._mainSessionId === sessionId) {
-      sessionId = undefined;
-    }
-
-    // We want to ignore scripts from OOPIFs. In reality, this does more than block just OOPIFs,
-    // it also blocks scripts from the same origin but that happen to run in a different process,
-    // like a worker.
-    if (event.method === 'Debugger.scriptParsed' && !sessionId) {
-      if (!shouldIgnoreScript(event.params)) {
-        this._scriptParsedEvents.push(event.params);
-        this._scriptFrameUrls.push(
-          event.params.executionContextAuxData?.frameId ?
-            this._frameIdToUrl.get(event.params.executionContextAuxData?.frameId) :
-            undefined
-        );
-      }
-=======
-  onScriptParsed(params) {
-    if (!isLighthouseRuntimeEvaluateScript(params)) {
-      this._scriptParsedEvents.push(params);
->>>>>>> 1d6ee0ef
+  onScriptParsed(event) {
+    if (!shouldIgnoreScript(event)) {
+      this._scriptParsedEvents.push(event);
+      this._scriptFrameUrls.push(
+        event.executionContextAuxData?.frameId ?
+          this._frameIdToUrl.get(event.executionContextAuxData?.frameId) :
+          undefined
+      );
     }
   }
 
