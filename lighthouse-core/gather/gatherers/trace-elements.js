--- conflicted
+++ resolved
@@ -260,15 +260,7 @@
       throw new Error('Trace of tab is missing!');
     }
 
-<<<<<<< HEAD
     const {largestContentfulPaintEvt, mainThreadEvents} = loadData.traceOfTab;
-    /** @type {Array<TraceElementData>} */
-    const backendNodeData = [];
-=======
-    const {largestContentfulPaintEvt, mainThreadEvents} =
-      TraceProcessor.computeTraceOfTab(loadData.trace);
->>>>>>> e68ef0ef
-
     const lcpNodeId = TraceElements.getNodeIDFromTraceEvent(largestContentfulPaintEvt);
     const clsNodeData = TraceElements.getTopLayoutShiftElements(mainThreadEvents);
     const animatedElementData =
