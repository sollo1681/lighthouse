--- conflicted
+++ resolved
@@ -839,12 +839,9 @@
   "lighthouse-core/audits/layout-shift-elements.js | description": {
     "message": "Tyto prvky DOM nejvíce přispívají ke kumulativní změně rozvržení (CLS) stránky."
   },
-<<<<<<< HEAD
-=======
   "lighthouse-core/audits/layout-shift-elements.js | displayValue": {
     "message": "{nodeCount,plural, =1{Byl nalezen 1 prvek}few{Byly nalezeny # prvky}many{Bylo nalezeno # prvku}other{Bylo nalezeno # prvků}}"
   },
->>>>>>> 8fd7551d
   "lighthouse-core/audits/layout-shift-elements.js | title": {
     "message": "Zajistěte, aby nedocházelo k velkým změnám rozvržení"
   },
