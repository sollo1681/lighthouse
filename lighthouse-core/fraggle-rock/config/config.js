/**
 * @license Copyright 2020 The Lighthouse Authors. All Rights Reserved.
 * Licensed under the Apache License, Version 2.0 (the "License"); you may not use this file except in compliance with the License. You may obtain a copy of the License at http://www.apache.org/licenses/LICENSE-2.0
 * Unless required by applicable law or agreed to in writing, software distributed under the License is distributed on an "AS IS" BASIS, WITHOUT WARRANTIES OR CONDITIONS OF ANY KIND, either express or implied. See the License for the specific language governing permissions and limitations under the License.
 */
'use strict';

const path = require('path');
const log = require('lighthouse-logger');
const Runner = require('../../runner.js');
const defaultConfig = require('./default-config.js');
const {defaultNavigationConfig, nonSimulatedPassConfigOverrides} = require('../../config/constants.js'); // eslint-disable-line max-len
const {
  isFRGathererDefn,
  throwInvalidDependencyOrder,
  isValidArtifactDependency,
  throwInvalidArtifactDependency,
  assertArtifactTopologicalOrder,
  assertValidConfig,
} = require('./validation.js');
const {filterConfigByGatherMode, filterConfigByExplicitFilters} = require('./filters.js');
const {
  deepCloneConfigJson,
  resolveSettings,
  resolveAuditsToDefns,
  resolveGathererToDefn,
  mergePlugins,
  mergeConfigFragment,
  mergeConfigFragmentArrayByKey,
} = require('../../config/config-helpers.js');
const defaultConfigPath = path.join(__dirname, './default-config.js');

/**
 * @param {LH.Config.Json|undefined} configJSON
 * @param {{configPath?: string}} context
 * @return {{configWorkingCopy: LH.Config.Json, configDir?: string, configPath?: string}}
 */
function resolveWorkingCopy(configJSON, context) {
  let {configPath} = context;

  if (configPath && !path.isAbsolute(configPath)) {
    throw new Error('configPath must be an absolute path');
  }

  if (!configJSON) {
    configJSON = defaultConfig;
    configPath = defaultConfigPath;
  }

  // The directory of the config path, if one was provided.
  const configDir = configPath ? path.dirname(configPath) : undefined;

  return {
    configWorkingCopy: deepCloneConfigJson(configJSON),
    configPath,
    configDir,
  };
}

/**
 * @param {LH.Config.Json} configJSON
 * @return {LH.Config.Json}
 */
function resolveExtensions(configJSON) {
  if (!configJSON.extends) return configJSON;

  if (configJSON.extends !== 'lighthouse:default') {
    throw new Error('`lighthouse:default` is the only valid extension method.');
  }

  const {artifacts, navigations, ...extensionJSON} = configJSON;
  const defaultClone = deepCloneConfigJson(defaultConfig);
  const mergedConfig = mergeConfigFragment(defaultClone, extensionJSON);

  mergedConfig.artifacts = mergeConfigFragmentArrayByKey(
    defaultClone.artifacts,
    artifacts,
    artifact => artifact.id
  );
  mergedConfig.navigations = mergeConfigFragmentArrayByKey(
    defaultClone.navigations,
    navigations,
    navigation => navigation.id
  );

  return mergedConfig;
}

/**
 * Looks up the required artifact IDs for each dependency, throwing if no earlier artifact satisfies the dependency.
 *
 * @param {LH.Config.ArtifactJson} artifact
 * @param {LH.Config.AnyFRGathererDefn} gatherer
 * @param {Map<Symbol, LH.Config.AnyArtifactDefn>} artifactDefnsBySymbol
 * @return {LH.Config.AnyArtifactDefn['dependencies']}
 */
function resolveArtifactDependencies(artifact, gatherer, artifactDefnsBySymbol) {
  if (!('dependencies' in gatherer.instance.meta)) return undefined;

  const dependencies = Object.entries(gatherer.instance.meta.dependencies).map(
      ([dependencyName, artifactSymbol]) => {
        const dependency = artifactDefnsBySymbol.get(artifactSymbol);

        // Check that dependency was defined before us.
        if (!dependency) throwInvalidDependencyOrder(artifact.id, dependencyName);

        // Check that the phase relationship is OK too.
        const validDependency = isValidArtifactDependency(gatherer, dependency.gatherer);
        if (!validDependency) throwInvalidArtifactDependency(artifact.id, dependencyName);

        return [dependencyName, {id: dependency.id}];
      }
  );

  return Object.fromEntries(dependencies);
}

/**
 *
 * @param {LH.Config.ArtifactJson[]|null|undefined} artifacts
 * @param {string|undefined} configDir
 * @return {Promise<LH.Config.AnyArtifactDefn[] | null>}
 */
async function resolveArtifactsToDefns(artifacts, configDir) {
  if (!artifacts) return null;

  const status = {msg: 'Resolve artifact definitions', id: 'lh:config:resolveArtifactsToDefns'};
  log.time(status, 'verbose');

  /** @type {Map<Symbol, LH.Config.AnyArtifactDefn>} */
  const artifactDefnsBySymbol = new Map();

  const coreGathererList = Runner.getGathererList();
  const artifactDefnsPromises = artifacts.map(async (artifactJson) => {
    /** @type {LH.Config.GathererJson} */
    // @ts-expect-error - remove when legacy runner path is removed.
    const gathererJson = artifactJson.gatherer;

    const gatherer = await resolveGathererToDefn(gathererJson, coreGathererList, configDir);
    if (!isFRGathererDefn(gatherer)) {
      throw new Error(`${gatherer.instance.name} gatherer does not have a Fraggle Rock meta obj`);
    }

    /** @type {LH.Config.AnyArtifactDefn} */
    // @ts-expect-error - Typescript can't validate the gatherer and dependencies match
    // even though it knows that they're each valid on their own.
    const artifact = {
      id: artifactJson.id,
      gatherer,
      dependencies: resolveArtifactDependencies(artifactJson, gatherer, artifactDefnsBySymbol),
    };

    const symbol = artifact.gatherer.instance.meta.symbol;
    if (symbol) artifactDefnsBySymbol.set(symbol, artifact);
    return artifact;
  });
  const artifactDefns = await Promise.all(artifactDefnsPromises);

  log.timeEnd(status);
  return artifactDefns;
}

/**
 * Overrides the settings that may not apply to the chosen gather mode.
 *
 * @param {LH.Config.Settings} settings
 * @param {LH.Gatherer.GatherMode} gatherMode
 */
function overrideSettingsForGatherMode(settings, gatherMode) {
  if (gatherMode === 'timespan') {
    if (settings.throttlingMethod === 'simulate') {
      settings.throttlingMethod = 'devtools';
    }
  }
}

/**
 * Overrides the quiet windows when throttlingMethod requires observation.
 *
 * @param {LH.Config.NavigationDefn} navigation
 * @param {LH.Config.Settings} settings
 */
function overrideNavigationThrottlingWindows(navigation, settings) {
  if (navigation.disableThrottling) return;
  if (settings.throttlingMethod === 'simulate') return;

  navigation.cpuQuietThresholdMs = Math.max(
    navigation.cpuQuietThresholdMs || 0,
    nonSimulatedPassConfigOverrides.cpuQuietThresholdMs
  );
  navigation.networkQuietThresholdMs = Math.max(
    navigation.networkQuietThresholdMs || 0,
    nonSimulatedPassConfigOverrides.networkQuietThresholdMs
  );
  navigation.pauseAfterFcpMs = Math.max(
    navigation.pauseAfterFcpMs || 0,
    nonSimulatedPassConfigOverrides.pauseAfterFcpMs
  );
  navigation.pauseAfterLoadMs = Math.max(
    navigation.pauseAfterLoadMs || 0,
    nonSimulatedPassConfigOverrides.pauseAfterLoadMs
  );
}

/**
 *
 * @param {LH.Config.NavigationJson[]|null|undefined} navigations
 * @param {LH.Config.AnyArtifactDefn[]|null|undefined} artifactDefns
 * @param {LH.Config.Settings} settings
 * @return {LH.Config.NavigationDefn[] | null}
 */
function resolveNavigationsToDefns(navigations, artifactDefns, settings) {
  if (!navigations) return null;
  if (!artifactDefns) throw new Error('Cannot use navigations without defining artifacts');

  const status = {msg: 'Resolve navigation definitions', id: 'lh:config:resolveNavigationsToDefns'};
  log.time(status, 'verbose');

  const artifactsById = new Map(artifactDefns.map(defn => [defn.id, defn]));

  const navigationDefns = navigations.map(navigation => {
    const navigationWithDefaults = {...defaultNavigationConfig, ...navigation};
    const navId = navigationWithDefaults.id;
    const artifacts = navigationWithDefaults.artifacts.map(id => {
      const artifact = artifactsById.get(id);
      if (!artifact) throw new Error(`Unrecognized artifact "${id}" in navigation "${navId}"`);
      return artifact;
    });

    const resolvedNavigation = {...navigationWithDefaults, artifacts};
    overrideNavigationThrottlingWindows(resolvedNavigation, settings);
    return resolvedNavigation;
  });

  assertArtifactTopologicalOrder(navigationDefns);

  log.timeEnd(status);
  return navigationDefns;
}

/**
 * @param {LH.Config.Json|undefined} configJSON
<<<<<<< HEAD
 * @param {LH.Flags} flags
 * @param {LH.Gatherer.GatherMode} gatherMode
 * @return {{config: LH.Config.FRConfig, warnings: string[]}}
 */
function initializeConfig(configJSON, flags, gatherMode) {
=======
 * @param {ConfigContext} context
 * @return {Promise<{config: LH.Config.FRConfig, warnings: string[]}>}
 */
async function initializeConfig(configJSON, context) {
>>>>>>> cec61a03
  const status = {msg: 'Initialize config', id: 'lh:config'};
  log.time(status, 'verbose');

  let {configWorkingCopy, configDir} = resolveWorkingCopy(configJSON, flags);

  configWorkingCopy = resolveExtensions(configWorkingCopy);
<<<<<<< HEAD
  configWorkingCopy = mergePlugins(configWorkingCopy, configDir, flags);
=======
  configWorkingCopy = await mergePlugins(configWorkingCopy, configDir, context.settingsOverrides);
>>>>>>> cec61a03

  const settings = resolveSettings(configWorkingCopy.settings || {}, flags);
  overrideSettingsForGatherMode(settings, gatherMode);

  const artifacts = await resolveArtifactsToDefns(configWorkingCopy.artifacts, configDir);
  const navigations = resolveNavigationsToDefns(configWorkingCopy.navigations, artifacts, settings);

  /** @type {LH.Config.FRConfig} */
  let config = {
    artifacts,
    navigations,
    audits: await resolveAuditsToDefns(configWorkingCopy.audits, configDir),
    categories: configWorkingCopy.categories || null,
    groups: configWorkingCopy.groups || null,
    settings,
  };

  const {warnings} = assertValidConfig(config);

  config = filterConfigByGatherMode(config, gatherMode);
  config = filterConfigByExplicitFilters(config, settings);

  log.timeEnd(status);
  return {config, warnings};
}

module.exports = {resolveWorkingCopy, initializeConfig};<|MERGE_RESOLUTION|>--- conflicted
+++ resolved
@@ -240,29 +240,18 @@
 
 /**
  * @param {LH.Config.Json|undefined} configJSON
-<<<<<<< HEAD
  * @param {LH.Flags} flags
  * @param {LH.Gatherer.GatherMode} gatherMode
- * @return {{config: LH.Config.FRConfig, warnings: string[]}}
- */
-function initializeConfig(configJSON, flags, gatherMode) {
-=======
- * @param {ConfigContext} context
  * @return {Promise<{config: LH.Config.FRConfig, warnings: string[]}>}
  */
-async function initializeConfig(configJSON, context) {
->>>>>>> cec61a03
+async function initializeConfig(configJSON, flags, gatherMode) {
   const status = {msg: 'Initialize config', id: 'lh:config'};
   log.time(status, 'verbose');
 
   let {configWorkingCopy, configDir} = resolveWorkingCopy(configJSON, flags);
 
   configWorkingCopy = resolveExtensions(configWorkingCopy);
-<<<<<<< HEAD
-  configWorkingCopy = mergePlugins(configWorkingCopy, configDir, flags);
-=======
-  configWorkingCopy = await mergePlugins(configWorkingCopy, configDir, context.settingsOverrides);
->>>>>>> cec61a03
+  configWorkingCopy = await mergePlugins(configWorkingCopy, configDir, flags);
 
   const settings = resolveSettings(configWorkingCopy.settings || {}, flags);
   overrideSettingsForGatherMode(settings, gatherMode);
