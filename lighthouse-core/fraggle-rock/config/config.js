/**
 * @license Copyright 2020 The Lighthouse Authors. All Rights Reserved.
 * Licensed under the Apache License, Version 2.0 (the "License"); you may not use this file except in compliance with the License. You may obtain a copy of the License at http://www.apache.org/licenses/LICENSE-2.0
 * Unless required by applicable law or agreed to in writing, software distributed under the License is distributed on an "AS IS" BASIS, WITHOUT WARRANTIES OR CONDITIONS OF ANY KIND, either express or implied. See the License for the specific language governing permissions and limitations under the License.
 */
'use strict';

<<<<<<< HEAD
import path from 'path';
import log from 'lighthouse-logger';
import {Runner} from '../../runner.js';
import defaultConfig from './default-config.js';
import {defaultNavigationConfig, nonSimulatedPassConfigOverrides} from '../../config/constants.js'; // eslint-disable-line max-len

import {
=======
const path = require('path');
const log = require('lighthouse-logger');
const Runner = require('../../runner.js');
const format = require('../../../shared/localization/format.js');
const defaultConfig = require('./default-config.js');
const {defaultNavigationConfig, nonSimulatedPassConfigOverrides} = require('../../config/constants.js'); // eslint-disable-line max-len
const {
>>>>>>> 00a45a15
  isFRGathererDefn,
  throwInvalidDependencyOrder,
  isValidArtifactDependency,
  throwInvalidArtifactDependency,
  assertArtifactTopologicalOrder,
  assertValidConfig,
} from './validation.js';

import {filterConfigByGatherMode, filterConfigByExplicitFilters} from './filters.js';

import {
  deepCloneConfigJson,
  resolveSettings,
  resolveAuditsToDefns,
  resolveGathererToDefn,
  mergePlugins,
  mergeConfigFragment,
  mergeConfigFragmentArrayByKey,
} from '../../config/config-helpers.js';

import {getModuleDirectory} from '../../../esm-utils.mjs';

const defaultConfigPath = path.join(getModuleDirectory(import.meta), './default-config.js');

/** @typedef {LH.Config.FRContext & {gatherMode: LH.Gatherer.GatherMode}} ConfigContext */

/**
 * @param {LH.Config.Json|undefined} configJSON
 * @param {{configPath?: string}} context
 * @return {{configWorkingCopy: LH.Config.Json, configDir?: string, configPath?: string}}
 */
function resolveWorkingCopy(configJSON, context) {
  let {configPath} = context;

  if (configPath && !path.isAbsolute(configPath)) {
    throw new Error('configPath must be an absolute path');
  }

  if (!configJSON) {
    configJSON = defaultConfig;
    configPath = defaultConfigPath;
  }

  // The directory of the config path, if one was provided.
  const configDir = configPath ? path.dirname(configPath) : undefined;

  return {
    configWorkingCopy: deepCloneConfigJson(configJSON),
    configPath,
    configDir,
  };
}

/**
 * @param {LH.Config.Json} configJSON
 * @return {LH.Config.Json}
 */
function resolveExtensions(configJSON) {
  if (!configJSON.extends) return configJSON;

  if (configJSON.extends !== 'lighthouse:default') {
    throw new Error('`lighthouse:default` is the only valid extension method.');
  }

  const {artifacts, navigations, ...extensionJSON} = configJSON;
  const defaultClone = deepCloneConfigJson(defaultConfig);
  const mergedConfig = mergeConfigFragment(defaultClone, extensionJSON);

  mergedConfig.artifacts = mergeConfigFragmentArrayByKey(
    defaultClone.artifacts,
    artifacts,
    artifact => artifact.id
  );
  mergedConfig.navigations = mergeConfigFragmentArrayByKey(
    defaultClone.navigations,
    navigations,
    navigation => navigation.id
  );

  return mergedConfig;
}

/**
 * Looks up the required artifact IDs for each dependency, throwing if no earlier artifact satisfies the dependency.
 *
 * @param {LH.Config.ArtifactJson} artifact
 * @param {LH.Config.AnyFRGathererDefn} gatherer
 * @param {Map<Symbol, LH.Config.AnyArtifactDefn>} artifactDefnsBySymbol
 * @return {LH.Config.AnyArtifactDefn['dependencies']}
 */
function resolveArtifactDependencies(artifact, gatherer, artifactDefnsBySymbol) {
  if (!('dependencies' in gatherer.instance.meta)) return undefined;

  const dependencies = Object.entries(gatherer.instance.meta.dependencies).map(
      ([dependencyName, artifactSymbol]) => {
        const dependency = artifactDefnsBySymbol.get(artifactSymbol);

        // Check that dependency was defined before us.
        if (!dependency) throwInvalidDependencyOrder(artifact.id, dependencyName);

        // Check that the phase relationship is OK too.
        const validDependency = isValidArtifactDependency(gatherer, dependency.gatherer);
        if (!validDependency) throwInvalidArtifactDependency(artifact.id, dependencyName);

        return [dependencyName, {id: dependency.id}];
      }
  );

  return Object.fromEntries(dependencies);
}

/**
 *
 * @param {LH.Config.ArtifactJson[]|null|undefined} artifacts
 * @param {string|undefined} configDir
 * @return {Promise<LH.Config.AnyArtifactDefn[] | null>}
 */
async function resolveArtifactsToDefns(artifacts, configDir) {
  if (!artifacts) return null;

  const status = {msg: 'Resolve artifact definitions', id: 'lh:config:resolveArtifactsToDefns'};
  log.time(status, 'verbose');

  /** @type {Map<Symbol, LH.Config.AnyArtifactDefn>} */
  const artifactDefnsBySymbol = new Map();

  const coreGathererList = Runner.getGathererList();
  const artifactDefns = [];
  for (const artifactJson of artifacts) {
    /** @type {LH.Config.GathererJson} */
    // @ts-expect-error - remove when legacy runner path is removed.
    const gathererJson = artifactJson.gatherer;

    const gatherer = await resolveGathererToDefn(gathererJson, coreGathererList, configDir);
    if (!isFRGathererDefn(gatherer)) {
      throw new Error(`${gatherer.instance.name} gatherer does not have a Fraggle Rock meta obj`);
    }

    /** @type {LH.Config.AnyArtifactDefn} */
    // @ts-expect-error - Typescript can't validate the gatherer and dependencies match
    // even though it knows that they're each valid on their own.
    const artifact = {
      id: artifactJson.id,
      gatherer,
      dependencies: resolveArtifactDependencies(artifactJson, gatherer, artifactDefnsBySymbol),
    };

    const symbol = artifact.gatherer.instance.meta.symbol;
    if (symbol) artifactDefnsBySymbol.set(symbol, artifact);
    artifactDefns.push(artifact);
  }

  log.timeEnd(status);
  return artifactDefns;
}

/**
 * Overrides the settings that may not apply to the chosen gather mode.
 *
 * @param {LH.Config.Settings} settings
 * @param {ConfigContext} context
 */
function overrideSettingsForGatherMode(settings, context) {
  if (context.gatherMode === 'timespan') {
    if (settings.throttlingMethod === 'simulate') {
      settings.throttlingMethod = 'devtools';
    }
  }
}

/**
 * Overrides the quiet windows when throttlingMethod requires observation.
 *
 * @param {LH.Config.NavigationDefn} navigation
 * @param {LH.Config.Settings} settings
 */
function overrideNavigationThrottlingWindows(navigation, settings) {
  if (navigation.disableThrottling) return;
  if (settings.throttlingMethod === 'simulate') return;

  navigation.cpuQuietThresholdMs = Math.max(
    navigation.cpuQuietThresholdMs || 0,
    nonSimulatedPassConfigOverrides.cpuQuietThresholdMs
  );
  navigation.networkQuietThresholdMs = Math.max(
    navigation.networkQuietThresholdMs || 0,
    nonSimulatedPassConfigOverrides.networkQuietThresholdMs
  );
  navigation.pauseAfterFcpMs = Math.max(
    navigation.pauseAfterFcpMs || 0,
    nonSimulatedPassConfigOverrides.pauseAfterFcpMs
  );
  navigation.pauseAfterLoadMs = Math.max(
    navigation.pauseAfterLoadMs || 0,
    nonSimulatedPassConfigOverrides.pauseAfterLoadMs
  );
}

/**
 *
 * @param {LH.Config.NavigationJson[]|null|undefined} navigations
 * @param {LH.Config.AnyArtifactDefn[]|null|undefined} artifactDefns
 * @param {LH.Config.Settings} settings
 * @return {LH.Config.NavigationDefn[] | null}
 */
function resolveNavigationsToDefns(navigations, artifactDefns, settings) {
  if (!navigations) return null;
  if (!artifactDefns) throw new Error('Cannot use navigations without defining artifacts');

  const status = {msg: 'Resolve navigation definitions', id: 'lh:config:resolveNavigationsToDefns'};
  log.time(status, 'verbose');

  const artifactsById = new Map(artifactDefns.map(defn => [defn.id, defn]));

  const navigationDefns = navigations.map(navigation => {
    const navigationWithDefaults = {...defaultNavigationConfig, ...navigation};
    const navId = navigationWithDefaults.id;
    const artifacts = navigationWithDefaults.artifacts.map(id => {
      const artifact = artifactsById.get(id);
      if (!artifact) throw new Error(`Unrecognized artifact "${id}" in navigation "${navId}"`);
      return artifact;
    });

    const resolvedNavigation = {...navigationWithDefaults, artifacts};
    overrideNavigationThrottlingWindows(resolvedNavigation, settings);
    return resolvedNavigation;
  });

  assertArtifactTopologicalOrder(navigationDefns);

  log.timeEnd(status);
  return navigationDefns;
}

/**
 * @param {LH.Config.Json|undefined} configJSON
 * @param {ConfigContext} context
 * @return {Promise<{config: LH.Config.FRConfig, warnings: string[]}>}
 */
async function initializeConfig(configJSON, context) {
  const status = {msg: 'Initialize config', id: 'lh:config'};
  log.time(status, 'verbose');

  let {configWorkingCopy, configDir} = resolveWorkingCopy(configJSON, context); // eslint-disable-line prefer-const

  configWorkingCopy = resolveExtensions(configWorkingCopy);
  configWorkingCopy = await mergePlugins(configWorkingCopy, configDir, context.settingsOverrides);

  const settings = resolveSettings(configWorkingCopy.settings || {}, context.settingsOverrides);
  overrideSettingsForGatherMode(settings, context);

  const artifacts = await resolveArtifactsToDefns(configWorkingCopy.artifacts, configDir);
  const navigations = resolveNavigationsToDefns(configWorkingCopy.navigations, artifacts, settings);

  /** @type {LH.Config.FRConfig} */
  let config = {
    artifacts,
    navigations,
    audits: await resolveAuditsToDefns(configWorkingCopy.audits, configDir),
    categories: configWorkingCopy.categories || null,
    groups: configWorkingCopy.groups || null,
    settings,
  };

  const {warnings} = assertValidConfig(config);

  config = filterConfigByGatherMode(config, context.gatherMode);
  config = filterConfigByExplicitFilters(config, settings);

  log.timeEnd(status);
  return {config, warnings};
}

<<<<<<< HEAD
export {resolveWorkingCopy, initializeConfig};
=======
/**
 * @param {LH.Config.FRConfig} config
 * @return {string}
 */
function getConfigDisplayString(config) {
  /** @type {LH.Config.FRConfig} */
  const jsonConfig = JSON.parse(JSON.stringify(config));

  if (jsonConfig.navigations) {
    for (const navigation of jsonConfig.navigations) {
      for (let i = 0; i < navigation.artifacts.length; ++i) {
        // @ts-expect-error Breaking the Config.AnyArtifactDefn type.
        navigation.artifacts[i] = navigation.artifacts[i].id;
      }
    }
  }

  if (jsonConfig.artifacts) {
    for (const artifactDefn of jsonConfig.artifacts) {
      // @ts-expect-error Breaking the Config.AnyArtifactDefn type.
      artifactDefn.gatherer = artifactDefn.gatherer.path;
      // Dependencies are not declared on Config JSON
      artifactDefn.dependencies = undefined;
    }
  }

  if (jsonConfig.audits) {
    for (const auditDefn of jsonConfig.audits) {
      // @ts-expect-error Breaking the Config.AuditDefn type.
      auditDefn.implementation = undefined;
      if (Object.keys(auditDefn.options).length === 0) {
        // @ts-expect-error Breaking the Config.AuditDefn type.
        auditDefn.options = undefined;
      }
    }
  }

  // Printed config is more useful with localized strings.
  format.replaceIcuMessages(jsonConfig, jsonConfig.settings.locale);

  return JSON.stringify(jsonConfig, null, 2);
}

module.exports = {resolveWorkingCopy, initializeConfig, getConfigDisplayString};
>>>>>>> 00a45a15
<|MERGE_RESOLUTION|>--- conflicted
+++ resolved
@@ -5,7 +5,6 @@
  */
 'use strict';
 
-<<<<<<< HEAD
 import path from 'path';
 import log from 'lighthouse-logger';
 import {Runner} from '../../runner.js';
@@ -13,15 +12,6 @@
 import {defaultNavigationConfig, nonSimulatedPassConfigOverrides} from '../../config/constants.js'; // eslint-disable-line max-len
 
 import {
-=======
-const path = require('path');
-const log = require('lighthouse-logger');
-const Runner = require('../../runner.js');
-const format = require('../../../shared/localization/format.js');
-const defaultConfig = require('./default-config.js');
-const {defaultNavigationConfig, nonSimulatedPassConfigOverrides} = require('../../config/constants.js'); // eslint-disable-line max-len
-const {
->>>>>>> 00a45a15
   isFRGathererDefn,
   throwInvalidDependencyOrder,
   isValidArtifactDependency,
@@ -43,6 +33,7 @@
 } from '../../config/config-helpers.js';
 
 import {getModuleDirectory} from '../../../esm-utils.mjs';
+import * as format from '../../../shared/localization/format.js';
 
 const defaultConfigPath = path.join(getModuleDirectory(import.meta), './default-config.js');
 
@@ -295,9 +286,6 @@
   return {config, warnings};
 }
 
-<<<<<<< HEAD
-export {resolveWorkingCopy, initializeConfig};
-=======
 /**
  * @param {LH.Config.FRConfig} config
  * @return {string}
@@ -341,5 +329,8 @@
   return JSON.stringify(jsonConfig, null, 2);
 }
 
-module.exports = {resolveWorkingCopy, initializeConfig, getConfigDisplayString};
->>>>>>> 00a45a15
+export {
+  resolveWorkingCopy,
+  initializeConfig,
+  getConfigDisplayString,
+};