--- conflicted
+++ resolved
@@ -203,11 +203,7 @@
       // Step specific configs take precedence over a config for the entire flow.
       const configJson = gatherStep.config || options.config;
       const {gatherMode} = artifacts.GatherContext;
-<<<<<<< HEAD
-      const {config} = initializeConfig(configJson, flags || {}, gatherMode);
-=======
-      const {config} = await initializeConfig(configJson, {...configContext, gatherMode});
->>>>>>> cec61a03
+      const {config} = await initializeConfig(configJson, flags || {}, gatherMode);
       runnerOptions = {
         config,
         computedCache: new Map(),
