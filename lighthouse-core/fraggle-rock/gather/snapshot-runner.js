/**
 * @license Copyright 2020 The Lighthouse Authors. All Rights Reserved.
 * Licensed under the Apache License, Version 2.0 (the "License"); you may not use this file except in compliance with the License. You may obtain a copy of the License at http://www.apache.org/licenses/LICENSE-2.0
 * Unless required by applicable law or agreed to in writing, software distributed under the License is distributed on an "AS IS" BASIS, WITHOUT WARRANTIES OR CONDITIONS OF ANY KIND, either express or implied. See the License for the specific language governing permissions and limitations under the License.
 */
'use strict';

const log = require('lighthouse-logger');
const Driver = require('./driver.js');
const Runner = require('../../runner.js');
const {
  getEmptyArtifactState,
  collectPhaseArtifacts,
  awaitArtifacts,
} = require('./runner-helpers.js');
const {initializeConfig} = require('../config/config.js');
const {getBaseArtifacts, finalizeArtifacts} = require('./base-artifacts.js');

/**
 * @param {{page: LH.Puppeteer.Page, config?: LH.Config.Json, flags?: LH.Flags}} options
 * @return {Promise<LH.Gatherer.FRGatherResult>}
 */
async function snapshotGather(options) {
  const {flags = {}} = options;
  log.setLevel(flags.logLevel || 'error');

<<<<<<< HEAD
  const {config} = initializeConfig(options.config, flags, 'snapshot');
=======
  const {config} =
    await initializeConfig(options.config, {...configContext, gatherMode: 'snapshot'});
>>>>>>> cec61a03
  const driver = new Driver(options.page);
  await driver.connect();

  /** @type {Map<string, LH.ArbitraryEqualityMap>} */
  const computedCache = new Map();
  const url = await driver.url();

  const runnerOptions = {config, computedCache};
  const artifacts = await Runner.gather(
    async () => {
      const baseArtifacts = await getBaseArtifacts(config, driver, {gatherMode: 'snapshot'});
      baseArtifacts.URL = {
        initialUrl: url,
        finalUrl: url,
      };

      const artifactDefinitions = config.artifacts || [];
      const artifactState = getEmptyArtifactState();
      await collectPhaseArtifacts({
        phase: 'getArtifact',
        gatherMode: 'snapshot',
        driver,
        baseArtifacts,
        artifactDefinitions,
        artifactState,
        computedCache,
        settings: config.settings,
      });

      await driver.disconnect();

      const artifacts = await awaitArtifacts(artifactState);
      return finalizeArtifacts(baseArtifacts, artifacts);
    },
    runnerOptions
  );
  return {artifacts, runnerOptions};
}

module.exports = {
  snapshotGather,
};<|MERGE_RESOLUTION|>--- conflicted
+++ resolved
@@ -24,12 +24,7 @@
   const {flags = {}} = options;
   log.setLevel(flags.logLevel || 'error');
 
-<<<<<<< HEAD
-  const {config} = initializeConfig(options.config, flags, 'snapshot');
-=======
-  const {config} =
-    await initializeConfig(options.config, {...configContext, gatherMode: 'snapshot'});
->>>>>>> cec61a03
+  const {config} = await initializeConfig(options.config, flags, 'snapshot');
   const driver = new Driver(options.page);
   await driver.connect();
 
