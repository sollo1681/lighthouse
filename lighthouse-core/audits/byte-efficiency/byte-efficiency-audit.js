--- conflicted
+++ resolved
@@ -115,12 +115,8 @@
       trace,
       settings,
     };
-<<<<<<< HEAD
-    const networkRecords = await NetworkRecords.request(trace, context);
-=======
     const networkRecords = await NetworkRecords.request(devtoolsLog, context);
     const hasContentfulRecords = networkRecords.some(record => record.transferSize);
->>>>>>> f1e8f720
 
     // Requesting load simulator requires non-empty network records.
     // Timespans are not guaranteed to have any network activity.
