/**
 * @license Copyright 2018 The Lighthouse Authors. All Rights Reserved.
 * Licensed under the Apache License, Version 2.0 (the "License"); you may not use this file except in compliance with the License. You may obtain a copy of the License at http://www.apache.org/licenses/LICENSE-2.0
 * Unless required by applicable law or agreed to in writing, software distributed under the License is distributed on an "AS IS" BASIS, WITHOUT WARRANTIES OR CONDITIONS OF ANY KIND, either express or implied. See the License for the specific language governing permissions and limitations under the License.
 */
'use strict';

<<<<<<< HEAD
import {Audit} from './audit.js';
import URL from '../lib/url-shim.js';
import NetworkRecords from '../computed/network-records.js';
=======
const Audit = require('./audit.js');
const URL = require('../lib/url-shim.js');
const NetworkRecords = require('../computed/network-records.js');
const MainResource = require('../computed/main-resource.js');
>>>>>>> 3b8b90b4

class NetworkRequests extends Audit {
  /**
   * @return {LH.Audit.Meta}
   */
  static get meta() {
    return {
      id: 'network-requests',
      scoreDisplayMode: Audit.SCORING_MODES.INFORMATIVE,
      title: 'Network Requests',
      description: 'Lists the network requests that were made during page load.',
      requiredArtifacts: ['devtoolsLogs', 'URL', 'GatherContext'],
    };
  }

  /**
   * @param {LH.Artifacts} artifacts
   * @param {LH.Audit.Context} context
   * @return {Promise<LH.Audit.Product>}
   */
  static async audit(artifacts, context) {
    const devtoolsLog = artifacts.devtoolsLogs[Audit.DEFAULT_PASS];
    const records = await NetworkRecords.request(devtoolsLog, context);
    const earliestStartTime = records.reduce(
      (min, record) => Math.min(min, record.startTime),
      Infinity
    );

    // Optional mainFrameId check because the main resource is only available for
    // navigations. TODO: https://github.com/GoogleChrome/lighthouse/issues/14157
    // for the general solution to this.
    /** @type {string|undefined} */
    let mainFrameId;
    if (artifacts.GatherContext.gatherMode === 'navigation') {
      const mainResource = await MainResource.request({devtoolsLog, URL: artifacts.URL}, context);
      mainFrameId = mainResource.frameId;
    }

    /** @param {number} time */
    const timeToMs = time => time < earliestStartTime || !Number.isFinite(time) ?
      undefined : (time - earliestStartTime) * 1000;

    const results = records.map(record => {
      const endTimeDeltaMs = record.lrStatistics?.endTimeDeltaMs;
      const TCPMs = record.lrStatistics?.TCPMs;
      const requestMs = record.lrStatistics?.requestMs;
      const responseMs = record.lrStatistics?.responseMs;
      // Default these to undefined so omitted from JSON in the negative case.
      const isLinkPreload = record.isLinkPreload || undefined;
      const experimentalFromMainFrame = mainFrameId ?
        ((record.frameId === mainFrameId) || undefined) :
        undefined;

      return {
        url: URL.elideDataURI(record.url),
        protocol: record.protocol,
        startTime: timeToMs(record.startTime),
        endTime: timeToMs(record.endTime),
        finished: record.finished,
        transferSize: record.transferSize,
        resourceSize: record.resourceSize,
        statusCode: record.statusCode,
        mimeType: record.mimeType,
        resourceType: record.resourceType,
        isLinkPreload,
        experimentalFromMainFrame,
        lrEndTimeDeltaMs: endTimeDeltaMs, // Only exists on Lightrider runs
        lrTCPMs: TCPMs, // Only exists on Lightrider runs
        lrRequestMs: requestMs, // Only exists on Lightrider runs
        lrResponseMs: responseMs, // Only exists on Lightrider runs
      };
    });

    // NOTE(i18n): this audit is only for debug info in the LHR and does not appear in the report.
    /** @type {LH.Audit.Details.Table['headings']} */
    const headings = [
      {key: 'url', itemType: 'url', text: 'URL'},
      {key: 'protocol', itemType: 'text', text: 'Protocol'},
      {key: 'startTime', itemType: 'ms', granularity: 1, text: 'Start Time'},
      {key: 'endTime', itemType: 'ms', granularity: 1, text: 'End Time'},
      {
        key: 'transferSize',
        itemType: 'bytes',
        displayUnit: 'kb',
        granularity: 1,
        text: 'Transfer Size',
      },
      {
        key: 'resourceSize',
        itemType: 'bytes',
        displayUnit: 'kb',
        granularity: 1,
        text: 'Resource Size',
      },
      {key: 'statusCode', itemType: 'text', text: 'Status Code'},
      {key: 'mimeType', itemType: 'text', text: 'MIME Type'},
      {key: 'resourceType', itemType: 'text', text: 'Resource Type'},
    ];

    const tableDetails = Audit.makeTableDetails(headings, results);

    return {
      score: 1,
      details: tableDetails,
    };
  }
}

export default NetworkRequests;<|MERGE_RESOLUTION|>--- conflicted
+++ resolved
@@ -5,16 +5,9 @@
  */
 'use strict';
 
-<<<<<<< HEAD
 import {Audit} from './audit.js';
 import URL from '../lib/url-shim.js';
 import NetworkRecords from '../computed/network-records.js';
-=======
-const Audit = require('./audit.js');
-const URL = require('../lib/url-shim.js');
-const NetworkRecords = require('../computed/network-records.js');
-const MainResource = require('../computed/main-resource.js');
->>>>>>> 3b8b90b4
 
 class NetworkRequests extends Audit {
   /**
