/**
 * @license Copyright 2021 The Lighthouse Authors. All Rights Reserved.
 * Licensed under the Apache License, Version 2.0 (the "License"); you may not use this file except in compliance with the License. You may obtain a copy of the License at http://www.apache.org/licenses/LICENSE-2.0
 * Unless required by applicable law or agreed to in writing, software distributed under the License is distributed on an "AS IS" BASIS, WITHOUT WARRANTIES OR CONDITIONS OF ANY KIND, either express or implied. See the License for the specific language governing permissions and limitations under the License.
 */
'use strict';

// go/lh-audit-metric-mapping
const fcpRelevantAudits = [
  'server-response-time',
  'render-blocking-resources',
  'redirects',
  'critical-request-chains',
  'uses-text-compression',
  'uses-rel-preconnect',
  'uses-rel-preload',
  'font-display',
  'unminified-javascript',
  'unminified-css',
  'unused-css-rules',
];

const lcpRelevantAudits = [
  ...fcpRelevantAudits,
  'largest-contentful-paint-element',
  'preload-lcp-image',
  'unused-javascript',
  'efficient-animated-content',
  'total-byte-weight',
];

const tbtRelevantAudits = [
  'long-tasks',
  'third-party-summary',
  'third-party-facades',
  'bootup-time',
  'mainthread-work-breakdown',
  'dom-size',
  'duplicated-javascript',
  'legacy-javascript',
  'viewport',
];

const clsRelevantAudits = [
  'layout-shift-elements',
  'non-composited-animations',
  'unsized-images',
  // 'preload-fonts', // actually in BP, rather than perf
];

<<<<<<< HEAD
export default {
=======
const inpRelevantAudits = [
  'work-during-interaction',
];

module.exports = {
>>>>>>> df4d465d
  fcpRelevantAudits,
  lcpRelevantAudits,
  tbtRelevantAudits,
  clsRelevantAudits,
  inpRelevantAudits,
};<|MERGE_RESOLUTION|>--- conflicted
+++ resolved
@@ -48,15 +48,11 @@
   // 'preload-fonts', // actually in BP, rather than perf
 ];
 
-<<<<<<< HEAD
-export default {
-=======
 const inpRelevantAudits = [
   'work-during-interaction',
 ];
 
-module.exports = {
->>>>>>> df4d465d
+export const metricsToAudits = {
   fcpRelevantAudits,
   lcpRelevantAudits,
   tbtRelevantAudits,
