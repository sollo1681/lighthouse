sudo: required
language: node_js
branches:
  only:
  - master
matrix:
  include:
    - node_js: "10"
    - node_js: "12"
      if: head_branch IS blank AND branch = master
cache:
  yarn: true
  directories:
    - node_modules
    - lantern-data
    - /home/travis/.rvm/gems/
install:
  # Ensure we have the latest Chrome stable.
  - google-chrome-stable --version
  # if our e2e tests fail in the future it might be that we are not compatible
  # with the latest puppeteer api so we probably need to run on chromimum
  # @see https://github.com/GoogleChrome/lighthouse/pull/4640/files#r171425004
  - export PUPPETEER_SKIP_CHROMIUM_DOWNLOAD=1
  - yarn --frozen-lockfile
before_script:
  # see comment above about puppeteer
  - export CHROME_PATH="$(which google-chrome-stable)"
  # Print out the Chrome version so we know what we're working with
  - google-chrome-stable --version
  - yarn build-all
script:
  - yarn bundlesize
  - yarn diff:sample-json
  - yarn lint
  - yarn unit:cicoverage
  - yarn type-check
  - yarn smoke:cicoverage
  - yarn test-clients
  - yarn test-viewer
  - yarn test-lantern
<<<<<<< HEAD
  - yarn test-bundle
=======
  - yarn test-bundle || yarn test-bundle || yarn test-bundle
>>>>>>> 848b5439
  - yarn i18n:checks
  - yarn dogfood-lhci
before_cache:
  # nyc, jest and other projects store files in here. They mess up the travis build cache.
  - rm -rf ./node_modules/.cache/
after_success:
  - yarn coveralls
  - yarn codecov
addons:
  chrome: stable
services:
  - xvfb<|MERGE_RESOLUTION|>--- conflicted
+++ resolved
@@ -38,11 +38,7 @@
   - yarn test-clients
   - yarn test-viewer
   - yarn test-lantern
-<<<<<<< HEAD
-  - yarn test-bundle
-=======
   - yarn test-bundle || yarn test-bundle || yarn test-bundle
->>>>>>> 848b5439
   - yarn i18n:checks
   - yarn dogfood-lhci
 before_cache:
