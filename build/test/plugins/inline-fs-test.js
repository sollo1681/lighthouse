--- conflicted
+++ resolved
@@ -3,20 +3,10 @@
  * Licensed under the Apache License, Version 2.0 (the "License"); you may not use this file except in compliance with the License. You may obtain a copy of the License at http://www.apache.org/licenses/LICENSE-2.0
  * Unless required by applicable law or agreed to in writing, software distributed under the License is distributed on an "AS IS" BASIS, WITHOUT WARRANTIES OR CONDITIONS OF ANY KIND, either express or implied. See the License for the specific language governing permissions and limitations under the License.
  */
-<<<<<<< HEAD
-
-=======
->>>>>>> c3058730
 
 import fs from 'fs';
 import path from 'path';
 
-<<<<<<< HEAD
-import fs from 'fs';
-import path from 'path';
-
-=======
->>>>>>> c3058730
 import {inlineFs} from '../../plugins/inline-fs.js';
 import {LH_ROOT} from '../../../root.js';
 import {createCommonjsRefs} from '../../../lighthouse-core/scripts/esm-utils.js';
